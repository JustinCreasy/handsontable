--- conflicted
+++ resolved
@@ -1,4 +1,3 @@
-<<<<<<< HEAD
 Bugfixes:
 - autoColumnSize did not take `<table>` class into account when measuring the column width
 
@@ -7,6 +6,7 @@
 
 Other:
 - add `grunt-contrib-connect` to `Gruntfile.js` that allows to run an ad-hoc http://localhost:8080/ server with command `grunt connect`
+- bind `cellProperties` as `this` in `cells` callback
 
 ## [0.9.4](https://github.com/warpech/jquery-handsontable/tree/v0.9.4) (Jun 7, 2013)
 
@@ -19,9 +19,6 @@
 
 Other:
 - [Numeric](http://handsontable.com/demo/numeric.html) cell type demo now shows default (USD) and custom (EUR) locale for currency formatting
-=======
-- bind `cellProperties` as `this` in `cells` callback
->>>>>>> e05539fe
 
 ## [0.9.3](https://github.com/warpech/jquery-handsontable/tree/v0.9.3) (Jun 4, 2013)
 
