{
  "name": "jquery-handsontable",
  "description": "Minimalistic Excel-like data grid editor for HTML, JavaScript and jQuery",
  "homepage": "http://handsontable.com/",
  "bugs": {
    "url": "https://github.com/warpech/jquery-handsontable/issues"
  },
  "author": "Marcin Warpechowski <marcin@nextgen.pl>",
<<<<<<< HEAD
  "version": "0.8.5-webcomponent",
=======
  "version": "0.8.21",
>>>>>>> 1e5a8f26
  "devDependencies": {
    "grunt": "~0.4.0",
    "grunt-replace": "~0.4.0",
    "grunt-contrib-clean": "~0.4.0",
    "grunt-contrib-concat": "~0.1.0",
    "grunt-contrib-watch": "~0.2.0",
    "grunt-contrib-jasmine": "~0.4.1"
  },
  "scripts":{
    "test": "grunt test -v"
  }
}<|MERGE_RESOLUTION|>--- conflicted
+++ resolved
@@ -6,11 +6,7 @@
     "url": "https://github.com/warpech/jquery-handsontable/issues"
   },
   "author": "Marcin Warpechowski <marcin@nextgen.pl>",
-<<<<<<< HEAD
-  "version": "0.8.5-webcomponent",
-=======
   "version": "0.8.21",
->>>>>>> 1e5a8f26
   "devDependencies": {
     "grunt": "~0.4.0",
     "grunt-replace": "~0.4.0",
