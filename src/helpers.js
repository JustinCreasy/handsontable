--- conflicted
+++ resolved
@@ -44,19 +44,6 @@
 };
 
 /**
-<<<<<<< HEAD
- * Generates a random hex string. Used as namespace for Handsontable instance events.
- * @return {String} - 16 character random string: "92b1bfc74ec4"
- */
-Handsontable.helper.randomString = function () {
-  function s4() {
-    return Math.floor((1 + Math.random()) * 0x10000)
-      .toString(16)
-      .substring(1);
-  };
-
-  return s4() + s4() + s4() + s4();
-=======
  * Checks if child is a descendant of given parent node
  * http://stackoverflow.com/questions/2234979/how-to-check-in-javascript-if-one-element-is-a-child-of-another
  * @param parent
@@ -72,5 +59,18 @@
     node = node.parentNode;
   }
   return false;
->>>>>>> 715e6127
+};
+
+/**
+ * Generates a random hex string. Used as namespace for Handsontable instance events.
+ * @return {String} - 16 character random string: "92b1bfc74ec4"
+ */
+Handsontable.helper.randomString = function () {
+  function s4() {
+    return Math.floor((1 + Math.random()) * 0x10000)
+      .toString(16)
+      .substring(1);
+  };
+
+  return s4() + s4() + s4() + s4();
 };