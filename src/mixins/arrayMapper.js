--- conflicted
+++ resolved
@@ -1,12 +1,6 @@
-<<<<<<< HEAD
 import { arrayReduce, arrayMap, arrayMax } from './../helpers/array';
 import { defineGetter } from './../helpers/object';
 import { rangeEach } from './../helpers/number';
-=======
-import {arrayReduce, arrayMap, arrayMax} from './../helpers/array';
-import {defineGetter} from './../helpers/object';
-import {rangeEach} from './../helpers/number';
->>>>>>> 505846fc
 
 const MIXIN_NAME = 'arrayMapper';
 
@@ -23,7 +17,7 @@
    * @return {Number|null} Returns translated index mapped by passed physical index.
    */
   getValueByIndex(physicalIndex) {
-    const length = this._arrayMap.length;
+    const { length } = this._arrayMap;
     let translatedIndex = null;
 
     if (physicalIndex < length) {
