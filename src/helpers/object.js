
import {arrayEach} from './array';

/**
 * Generate schema for passed object.
 *
 * @param {Array|Object} object
 * @returns {Array|Object}
 */
export function duckSchema(object) {
  var schema;

  if (Array.isArray(object)) {
    schema = [];
  } else {
    schema = {};

    objectEach(object, function(value, key) {
      if (value && typeof value === 'object' && !Array.isArray(value)) {
        schema[key] = duckSchema(value);

      } else if (Array.isArray(value)) {
        if (value.length && typeof value[0] === 'object' && !Array.isArray(value[0])) {
          schema[key] = [duckSchema(value[0])];
        } else {
          schema[key] = [];
        }

      } else {
        schema[key] = null;
      }
    });
  }

  return schema;
}

/**
 * Inherit without without calling parent constructor, and setting `Child.prototype.constructor` to `Child` instead of `Parent`.
 * Creates temporary dummy function to call it as constructor.
 * Described in ticket: https://github.com/handsontable/handsontable/pull/516
 *
 * @param  {Object} Child  child class
 * @param  {Object} Parent parent class
 * @return {Object}        extended Child
 */
export function inherit(Child, Parent) {
  Parent.prototype.constructor = Parent;
  Child.prototype = new Parent();
  Child.prototype.constructor = Child;

  return Child;
}

/**
 * Perform shallow extend of a target object with extension's own properties.
 *
 * @param {Object} target An object that will receive the new properties.
 * @param {Object} extension An object containing additional properties to merge into the target.
 */
export function extend(target, extension) {
  objectEach(extension, function(value, key) {
    target[key] = value;
  });

  return target;
}

/**
 * Perform deep extend of a target object with extension's own properties.
 *
 * @param {Object} target An object that will receive the new properties.
 * @param {Object} extension An object containing additional properties to merge into the target.
 */
export function deepExtend(target, extension) {
  objectEach(extension, function(value, key) {
    if (extension[key] && typeof extension[key] === 'object') {
      if (!target[key]) {
        if (Array.isArray(extension[key])) {
          target[key] = [];
        } else if (Object.prototype.toString.call(extension[key]) === '[object Date]') {
          target[key] = extension[key];
        } else {
          target[key] = {};
        }
      }
      deepExtend(target[key], extension[key]);

    } else {
      target[key] = extension[key];
    }
  });
}

/**
 * Perform deep clone of an object.
 * WARNING! Only clones JSON properties. Will cause error when `obj` contains a function, Date, etc.
 *
 * @param {Object} obj An object that will be cloned
 * @return {Object}
 */
export function deepClone(obj) {
  if (typeof obj === 'object') {
    return JSON.parse(JSON.stringify(obj));
  }

  return obj;
}

/**
 * Shallow clone object.
 *
 * @param {Object} object
 * @returns {Object}
 */
export function clone(object) {
  let result = {};

  objectEach(object, (value, key) => {
    result[key] = value;
  });

  return result;
}

/**
 * Extend the Base object (usually prototype) of the functionality the `mixins` objects.
 *
 * @param {Object} Base Base object which will be extended.
 * @param {Object} mixins The object of the functionality will be "copied".
 * @returns {Object}
 */
export function mixin(Base, ...mixins) {
  if (!Base.MIXINS) {
    Base.MIXINS = [];
  }
  arrayEach(mixins, (mixin) => {
    Base.MIXINS.push(mixin.MIXIN_NAME);

    objectEach(mixin, (value, key) => {
      if (Base.prototype[key] !== void 0) {
        throw new Error(`Mixin conflict. Property '${key}' already exist and cannot be overwritten.`);
      }
      if (typeof value === 'function') {
        Base.prototype[key] = value;

      } else {
        let getter = function _getter(propertyName, initialValue) {
          propertyName = '_' + propertyName;

          let initValue = (value) => {
            if (Array.isArray(value) || isObject(value)) {
              value = deepClone(value);
            }

            return value;
          };

          return function() {
            if (this[propertyName] === void 0) {
              this[propertyName] = initValue(initialValue);
            }

            return this[propertyName];
          };
        };
        let setter = function _setter(propertyName) {
          propertyName = '_' + propertyName;

          return function(value) {
            this[propertyName] = value;
          };
        };
        Object.defineProperty(Base.prototype, key, {
          get: getter(key, value),
          set: setter(key),
          configurable: true,
        });
      }
    });
  });

  return Base;
}

/**
 * Checks if two objects or arrays are (deep) equal
 *
 * @param {Object|Array} object1
 * @param {Object|Array} object2
 * @returns {Boolean}
 */
export function isObjectEquals(object1, object2) {
  return JSON.stringify(object1) === JSON.stringify(object2);
}

/**
 * Determines whether given object is a plain Object.
 * Note: String and Array are not plain Objects
 * @param {*} obj
 * @returns {boolean}
 */
export function isObject(obj) {
  return Object.prototype.toString.call(obj) == '[object Object]';
}

export function getPrototypeOf(obj) {
  var prototype;

  /* jshint ignore:start */
  if (typeof obj.__proto__ == 'object') {
    prototype = obj.__proto__;
  } else {
    var oldConstructor,
      constructor = obj.constructor;

    if (typeof obj.constructor == 'function') {
      oldConstructor = constructor;

      if (delete obj.constructor) {
        constructor = obj.constructor; // get real constructor
        obj.constructor = oldConstructor; // restore constructor
      }
    }

    prototype = constructor ? constructor.prototype : null; // needed for IE
  }
  /* jshint ignore:end */

  return prototype;
}

export function defineGetter(object, property, value, options) {
  options.value = value;
  options.writable = options.writable !== false;
  options.enumerable = options.enumerable !== false;
  options.configurable = options.configurable !== false;

  Object.defineProperty(object, property, options);
}

/**
 * A specialized version of `.forEach` for objects.
 *
 * @param {Object} object The object to iterate over.
 * @param {Function} iteratee The function invoked per iteration.
 * @returns {Object} Returns `object`.
 */
export function objectEach(object, iteratee) {
  for (let key in object) {
    if (!object.hasOwnProperty || (object.hasOwnProperty && object.hasOwnProperty(key))) {
      if (iteratee(object[key], key, object) === false) {
        break;
      }
    }
  }

  return object;
}

/**
 * Get object property by its name. Access to sub properties can be achieved by dot notation (e.q. `'foo.bar.baz'`).
 *
 * @param {Object} object Object which value will be exported.
 * @param {String} name Object property name.
 * @returns {*}
 */
export function getProperty(object, name) {
  let names = name.split('.');
  let result = object;

  objectEach(names, (name) => {
    result = result[name];

    if (result === void 0) {
      result = void 0;

      return false;
    }
  });

  return result;
}

/**
<<<<<<< HEAD
 * Return object length (recursively).
 *
 * @param {*} object Object for which we want get length.
 * @returns {Number}
 */
export function deepObjectSize(object) {
  if (!isObject(object)) {
    return 0;
  }
  let recursObjLen = function(obj) {
    let result = 0;

    if (isObject(obj)) {
      objectEach(obj, (key) => {
        result += recursObjLen(key);
      });
    } else {
      result++;
    }

    return result;
  };

  return recursObjLen(object);
=======
 * Create object with property where its value change will be observed.
 *
 * @param {*} [defaultValue=undefined] Default value.
 * @param {String} [propertyToListen='value'] Property to listen.
 * @returns {Object}
 */
export function createObjectPropListener(defaultValue, propertyToListen = 'value') {
  const privateProperty = `_${propertyToListen}`;
  const holder = {
    _touched: false,
    [privateProperty]: defaultValue,
    isTouched() {
      return this._touched;
    }
  };

  Object.defineProperty(holder, propertyToListen, {
    get: function() {
      return this[privateProperty];
    },
    set: function(value) {
      this._touched = true;
      this[privateProperty] = value;
    },
    enumerable: true,
    configurable: true
  });

  return holder;
>>>>>>> 463ad6e1
}<|MERGE_RESOLUTION|>--- conflicted
+++ resolved
@@ -283,7 +283,6 @@
 }
 
 /**
-<<<<<<< HEAD
  * Return object length (recursively).
  *
  * @param {*} object Object for which we want get length.
@@ -308,7 +307,9 @@
   };
 
   return recursObjLen(object);
-=======
+}
+
+/**
  * Create object with property where its value change will be observed.
  *
  * @param {*} [defaultValue=undefined] Default value.
@@ -338,5 +339,4 @@
   });
 
   return holder;
->>>>>>> 463ad6e1
 }