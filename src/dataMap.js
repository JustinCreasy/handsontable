--- conflicted
+++ resolved
@@ -183,36 +183,21 @@
  * @fires Hooks#afterCreateRow
  * @returns {Number} Returns number of created rows.
  */
-<<<<<<< HEAD
-DataMap.prototype.createRow = function (index, amount, source) {
-  var row,
-    colCount = this.instance.countCols(),
-    numberOfCreatedRows = 0;
-
-  if (!amount) {
-    amount = 1;
-  }
-=======
-DataMap.prototype.createRow = function(index, amount = 1, source) {
+DataMap.prototype.createRow = function (index, amount = 1, source) {
   let numberOfCreatedRows = 0;
->>>>>>> 505846fc
 
   if (typeof index !== 'number' || index >= this.instance.countSourceRows()) {
     index = this.instance.countSourceRows();
   }
 
-<<<<<<< HEAD
-  let { maxRows } = this.instance.getSettings();
-=======
   const continueProcess = this.instance.runHooks('beforeCreateRow', index, amount, source);
 
   if (continueProcess === false) {
     return 0;
   }
 
-  const maxRows = this.instance.getSettings().maxRows;
+  const { maxRows } = this.instance.getSettings();
   const columnCount = this.instance.countCols();
->>>>>>> 505846fc
 
   while (numberOfCreatedRows < amount && this.instance.countSourceRows() < maxRows) {
     let row = null;
@@ -243,11 +228,7 @@
       this.spliceData(index, 0, row);
     }
 
-<<<<<<< HEAD
     numberOfCreatedRows += 1;
-=======
-    numberOfCreatedRows++;
->>>>>>> 505846fc
   }
 
   this.instance.runHooks('afterCreateRow', index, numberOfCreatedRows, source);
