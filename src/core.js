
import numeral from 'numeral';
import {addClass, empty, isChildOfWebComponentTable, removeClass} from './helpers/dom/element';
import {columnFactory} from './helpers/setting';
import {DataMap} from './dataMap';
import {EditorManager} from './editorManager';
import {eventManager as eventManagerObject} from './eventManager';
import {extend, duckSchema, isObjectEquals, deepClone} from './helpers/object';
import {arrayFlatten} from './helpers/array';
import {getPlugin} from './plugins';
import {getRenderer} from './renderers';
import {randomString} from './helpers/string';
import {rangeEach} from './helpers/number';
import {TableView} from './tableView';
import {translateRowsToColumns, cellMethodLookupFactory, spreadsheetColumnLabel} from './helpers/data';
import {WalkontableCellCoords} from './3rdparty/walkontable/src/cell/coords';
import {WalkontableCellRange} from './3rdparty/walkontable/src/cell/range';
import {WalkontableSelection} from './3rdparty/walkontable/src/selection';
import {WalkontableViewportColumnsCalculator} from './3rdparty/walkontable/src/calculator/viewportColumns';

Handsontable.activeGuid = null;

/**
 * Handsontable constructor
 *
 * @core
 * @dependencies numeral
 * @constructor Core
 * @description
 *
 * After Handsontable is constructed, you can modify the grid behavior using the available public methods.
 *
 * ---
 * ## How to call methods
 *
 * These are 2 equal ways to call a Handsontable method:
 *
 * ```js
 * // all following examples assume that you constructed Handsontable like this
 * var ht = new Handsontable(document.getElementById('example1'), options);
 *
 * // now, to use setDataAtCell method, you can either:
 * ht.setDataAtCell(0, 0, 'new value');
 * ```
 *
 * Alternatively, you can call the method using jQuery wrapper (__obsolete__, requires initialization using our jQuery guide
 * ```js
 *   $('#example1').handsontable('setDataAtCell', 0, 0, 'new value');
 * ```
 * ---
 */
Handsontable.Core = function Core(rootElement, userSettings) {
  var priv,
    datamap,
    grid,
    selection,
    editorManager,
    instance = this,
    GridSettings = function() {},
    eventManager = eventManagerObject(instance);

  extend(GridSettings.prototype, DefaultSettings.prototype); // create grid settings as a copy of default settings
  extend(GridSettings.prototype, userSettings); // overwrite defaults with user settings
  extend(GridSettings.prototype, expandType(userSettings));

  this.rootElement = rootElement;
  this.isHotTableEnv = isChildOfWebComponentTable(this.rootElement);
  Handsontable.eventManager.isHotTableEnv = this.isHotTableEnv;

  this.container = document.createElement('DIV');
  this.renderCall = false;

  rootElement.insertBefore(this.container, rootElement.firstChild);

  this.guid = 'ht_' + randomString(); // this is the namespace for global events

  if (!this.rootElement.id || this.rootElement.id.substring(0, 3) === 'ht_') {
    this.rootElement.id = this.guid; // if root element does not have an id, assign a random id
  }
  priv = {
    cellSettings: [],
    columnSettings: [],
    columnsSettingConflicts: ['data', 'width'],
    settings: new GridSettings(), // current settings instance
    selRange: null, // exposed by public method `getSelectedRange`
    isPopulated: null,
    scrollable: null,
    firstRun: true,
  };

  grid = {
    /**
     * Inserts or removes rows and columns
     *
     * @memberof Core#
     * @function alter
     * @private
     * @param {String} action Possible values: "insert_row", "insert_col", "remove_row", "remove_col"
     * @param {Number} index
     * @param {Number} amount
     * @param {String} [source] Optional. Source of hook runner.
     * @param {Boolean} [keepEmptyRows] Optional. Flag for preventing deletion of empty rows.
     */
    alter: function(action, index, amount, source, keepEmptyRows) {
      var delta;

      amount = amount || 1;

      switch (action) {
        case 'insert_row':

          if (instance.getSettings().maxRows === instance.countRows()) {
            return;
          }

          delta = datamap.createRow(index, amount);

          if (delta) {
            if (selection.isSelected() && priv.selRange.from.row >= index) {
              priv.selRange.from.row = priv.selRange.from.row + delta;
              selection.transformEnd(delta, 0); // will call render() internally
            } else {
              selection.refreshBorders(); // it will call render and prepare methods
            }
          }
          break;

        case 'insert_col':
          // column order may have changes, so we need to translate the selection column index -> source array index
          // index = instance.runHooksAndReturn('modifyCol', index);
          delta = datamap.createCol(index, amount);

          if (delta) {

            if (Array.isArray(instance.getSettings().colHeaders)) {
              var spliceArray = [index, 0];
              spliceArray.length += delta; // inserts empty (undefined) elements at the end of an array
              Array.prototype.splice.apply(instance.getSettings().colHeaders, spliceArray); //inserts empty (undefined) elements into the colHeader array
            }

            if (selection.isSelected() && priv.selRange.from.col >= index) {
              priv.selRange.from.col = priv.selRange.from.col + delta;
              selection.transformEnd(0, delta); // will call render() internally
            } else {
              selection.refreshBorders(); // it will call render and prepare methods
            }
          }
          break;

        case 'remove_row':
          // column order may have changes, so we need to translate the selection column index -> source array index
          index = instance.runHooks('modifyCol', index);

          datamap.removeRow(index, amount);
          priv.cellSettings.splice(index, amount);

          var fixedRowsTop = instance.getSettings().fixedRowsTop;
          if (fixedRowsTop >= index + 1) {
            instance.getSettings().fixedRowsTop -= Math.min(amount, fixedRowsTop - index);
          }

          grid.adjustRowsAndCols();
          selection.refreshBorders(); // it will call render and prepare methods
          break;

        case 'remove_col':
          datamap.removeCol(index, amount);

          for (var row = 0, len = datamap.getAll().length; row < len; row++) {
            if (row in priv.cellSettings) {  // if row hasn't been rendered it wouldn't have cellSettings
              priv.cellSettings[row].splice(index, amount);
            }
          }
          var fixedColumnsLeft = instance.getSettings().fixedColumnsLeft;

          if (fixedColumnsLeft >= index + 1) {
            instance.getSettings().fixedColumnsLeft -= Math.min(amount, fixedColumnsLeft - index);
          }

          if (Array.isArray(instance.getSettings().colHeaders)) {
            if (typeof index == 'undefined') {
              index = -1;
            }
            instance.getSettings().colHeaders.splice(index, amount);
          }
          // priv.columnSettings.splice(index, amount);

          grid.adjustRowsAndCols();
          selection.refreshBorders(); // it will call render and prepare methods
          break;

        /* jshint ignore:start */
        default:
          throw new Error('There is no such action "' + action + '"');
          break;
        /* jshint ignore:end */
      }

      if (!keepEmptyRows) {
        grid.adjustRowsAndCols(); // makes sure that we did not add rows that will be removed in next refresh
      }
    },

    /**
     * Makes sure there are empty rows at the bottom of the table
     */
    adjustRowsAndCols: function() {
      if (priv.settings.minRows) {
        // should I add empty rows to data source to meet minRows?
        let rows = instance.countRows();

        if (rows < priv.settings.minRows) {
          for (let r = 0, minRows = priv.settings.minRows; r < minRows - rows; r++) {
            datamap.createRow(instance.countRows(), 1, true);
          }
        }
      }
      if (priv.settings.minSpareRows) {
        let emptyRows = instance.countEmptyRows(true);

        // should I add empty rows to meet minSpareRows?
        if (emptyRows < priv.settings.minSpareRows) {
          for (; emptyRows < priv.settings.minSpareRows && instance.countRows() < priv.settings.maxRows; emptyRows++) {
            datamap.createRow(instance.countRows(), 1, true);
          }
        }
      }
      {
        let emptyCols;

        // count currently empty cols
        if (priv.settings.minCols || priv.settings.minSpareCols) {
          emptyCols = instance.countEmptyCols(true);
        }

        // should I add empty cols to meet minCols?
        if (priv.settings.minCols && !priv.settings.columns && instance.countCols() < priv.settings.minCols) {
          for (; instance.countCols() < priv.settings.minCols; emptyCols++) {
            datamap.createCol(instance.countCols(), 1, true);
          }
        }
        // should I add empty cols to meet minSpareCols?
        if (priv.settings.minSpareCols && !priv.settings.columns && instance.dataType === 'array' &&
          emptyCols < priv.settings.minSpareCols) {
          for (; emptyCols < priv.settings.minSpareCols && instance.countCols() < priv.settings.maxCols; emptyCols++) {
            datamap.createCol(instance.countCols(), 1, true);
          }
        }
      }
      let rowCount = instance.countRows();
      let colCount = instance.countCols();

      if (rowCount === 0 || colCount === 0) {
        selection.deselect();
      }

      if (selection.isSelected()) {
        let selectionChanged = false;
        let fromRow = priv.selRange.from.row;
        let fromCol = priv.selRange.from.col;
        let toRow = priv.selRange.to.row;
        let toCol = priv.selRange.to.col;

        // if selection is outside, move selection to last row
        if (fromRow > rowCount - 1) {
          fromRow = rowCount - 1;
          selectionChanged = true;

          if (toRow > fromRow) {
            toRow = fromRow;
          }
        } else if (toRow > rowCount - 1) {
          toRow = rowCount - 1;
          selectionChanged = true;

          if (fromRow > toRow) {
            fromRow = toRow;
          }
        }
        // if selection is outside, move selection to last row
        if (fromCol > colCount - 1) {
          fromCol = colCount - 1;
          selectionChanged = true;

          if (toCol > fromCol) {
            toCol = fromCol;
          }
        } else if (toCol > colCount - 1) {
          toCol = colCount - 1;
          selectionChanged = true;

          if (fromCol > toCol) {
            fromCol = toCol;
          }
        }

        if (selectionChanged) {
          instance.selectCell(fromRow, fromCol, toRow, toCol);
        }
      }
      if (instance.view) {
        instance.view.wt.wtOverlays.adjustElementsSize();
      }
    },

    /**
     * Populate cells at position with 2d array
     *
     * @private
     * @param {Object} start Start selection position
     * @param {Array} input 2d array
     * @param {Object} [end] End selection position (only for drag-down mode)
     * @param {String} [source="populateFromArray"]
     * @param {String} [method="overwrite"]
     * @param {String} direction (left|right|up|down)
     * @param {Array} deltas array
     * @returns {Object|undefined} ending td in pasted area (only if any cell was changed)
     */
    populateFromArray: function(start, input, end, source, method, direction, deltas) {
      var r, rlen, c, clen, setData = [], current = {};

      rlen = input.length;

      if (rlen === 0) {
        return false;
      }
<<<<<<< HEAD

      var repeatCol
        , repeatRow
        , cmax
        , rmax
        , baseEnd = {
          row: end !== null ? end.row : null,
          col: end !== null ? end.col : null
        };
=======
      var repeatCol, repeatRow, cmax, rmax;
>>>>>>> 7804ca4d

      // insert data with specified pasteMode method
      switch (method) {
        case 'shift_down' :
          repeatCol = end ? end.col - start.col + 1 : 0;
          repeatRow = end ? end.row - start.row + 1 : 0;
          input = translateRowsToColumns(input);
          for (c = 0, clen = input.length, cmax = Math.max(clen, repeatCol); c < cmax; c++) {
            if (c < clen) {
              for (r = 0, rlen = input[c].length; r < repeatRow - rlen; r++) {
                input[c].push(input[c][r % rlen]);
              }
              input[c].unshift(start.col + c, start.row, 0);
              instance.spliceCol.apply(instance, input[c]);
            } else {
              input[c % clen][0] = start.col + c;
              instance.spliceCol.apply(instance, input[c % clen]);
            }
          }
          break;

        case 'shift_right':
          repeatCol = end ? end.col - start.col + 1 : 0;
          repeatRow = end ? end.row - start.row + 1 : 0;
          for (r = 0, rlen = input.length, rmax = Math.max(rlen, repeatRow); r < rmax; r++) {
            if (r < rlen) {
              for (c = 0, clen = input[r].length; c < repeatCol - clen; c++) {
                input[r].push(input[r][c % clen]);
              }
              input[r].unshift(start.row + r, start.col, 0);
              instance.spliceRow.apply(instance, input[r]);
            } else {
              input[r % rlen][0] = start.row + r;
              instance.spliceRow.apply(instance, input[r % rlen]);
            }
          }
          break;

        /* jshint ignore:start */
        case 'overwrite':
        default:
          /* jshint ignore:end */
          // overwrite and other not specified options
          current.row = start.row;
          current.col = start.col;

<<<<<<< HEAD
          let selected = { // selected range
            row: (end && start) ? (end.row - start.row + 1) : 1,
            col: (end && start) ? (end.col - start.col + 1) : 1
          };
          let skippedRow = 0;
          let skippedColumn = 0;
          let pushData = true;
          let cellMeta;

          let getInputValue = function getInputValue(row, col = null) {
            let rowValue = input[row % input.length];

            if (col !== null) {
              return rowValue[col % rowValue.length];
            }

            return rowValue;
          };
          let rowInputLength = input.length;
          let rowSelectionLength = end ? end.row - start.row + 1 : 0;

          for (r = 0, rlen = Math.max(rowInputLength, rowSelectionLength); r < rlen; r++) {
            if ((end && current.row > end.row && rowSelectionLength > rowInputLength) ||
                (!priv.settings.allowInsertRow && current.row > instance.countRows() - 1) ||
                (current.row >= priv.settings.maxRows)) {
=======
          var iterators = {row: 0, col: 0}, // number of packages
            selected = { // selected range
              row: (end && start) ? (end.row - start.row + 1) : 1,
              col: (end && start) ? (end.col - start.col + 1) : 1,
            },
            pushData = true;

          if (['up', 'left'].indexOf(direction) !== -1) {
            iterators = {
              row: Math.ceil(selected.row / rlen) || 1,
              col: Math.ceil(selected.col / input[0].length) || 1,
            };
          } else if (['down', 'right'].indexOf(direction) !== -1) {
            iterators = {
              row: 1,
              col: 1,
            };
          }

          for (r = 0; r < rlen; r++) {
            if ((end && current.row > end.row) || (!priv.settings.allowInsertRow && current.row > instance.countRows() - 1) || (current.row >= priv.settings.maxRows)) {
>>>>>>> 7804ca4d
              break;
            }
            let logicalRow = r - skippedRow;
            let colInputLength = getInputValue(logicalRow).length;
            let colSelectionLength = end ? end.col - start.col + 1 : 0;

            current.col = start.col;
            cellMeta = instance.getCellMeta(current.row, current.col);

            if ((source === 'paste' || source === 'autofill') && cellMeta.skipRowOnPaste) {
              skippedRow++;
              current.row++;
              rlen++;
              continue;
            }
            skippedColumn = 0;

            for (c = 0, clen = Math.max(colInputLength, colSelectionLength); c < clen; c++) {
              if ((end && current.col > end.col && colSelectionLength > colInputLength) ||
                  (!priv.settings.allowInsertColumn && current.col > instance.countCols() - 1) ||
                  (current.col >= priv.settings.maxCols)) {
                break;
              }
              cellMeta = instance.getCellMeta(current.row, current.col);

<<<<<<< HEAD
              if ((source === 'paste' || source === 'autofill') && cellMeta.skipColumnOnPaste) {
                skippedColumn++;
                current.col++;
                clen++;
                continue;
              }
              let logicalColumn = c - skippedColumn;
=======
              if (!instance.getCellMeta(current.row, current.col).readOnly) {
                var result,
                  value = input[r][c],
                  orgValue = instance.getDataAtCell(current.row, current.col),
                  index = {
                    row: r,
                    col: c,
                  },
                  valueSchema,
                  orgValueSchema;

                if (source === 'autofill') {
                  result = instance.runHooks('beforeAutofillInsidePopulate', index, direction, input, deltas, iterators, selected);

                  if (result) {
                    iterators = typeof result.iterators === 'undefined' ? iterators : result.iterators;
                    value = typeof result.value === 'undefined' ? value : result.value;
                  }
                }
                if (value !== null && typeof value === 'object') {
                  if (orgValue === null || typeof orgValue !== 'object') {
                    pushData = false;
>>>>>>> 7804ca4d

              if (cellMeta.readOnly) {
                current.col++;
              }
              let value = getInputValue(logicalRow, logicalColumn);
              let orgValue = instance.getDataAtCell(current.row, current.col);
              let index = {
                row: logicalRow,
                col: logicalColumn
              };

              if (source === 'autofill') {
                let result = instance.runHooks('beforeAutofillInsidePopulate', index, direction, input, deltas, {}, selected);

                if (result) {
                  value = typeof(result.value) !== 'undefined' ? result.value : value;
                }
              }
              if (value !== null && typeof value === 'object') {
                if (orgValue === null || typeof orgValue !== 'object') {
                  pushData = false;

                } else {
                  let orgValueSchema = duckSchema(orgValue[0] || orgValue);
                  let valueSchema = duckSchema(value[0] || value);

                  /* jshint -W073 */
                  if (isObjectEquals(orgValueSchema, valueSchema)) {
                    value = deepClone(value);
                  } else {
                    pushData = false;
                  }
                }

              } else if (orgValue !== null && typeof orgValue === 'object') {
                pushData = false;
              }
              if (pushData) {
                setData.push([current.row, current.col, value]);
              }
<<<<<<< HEAD
              pushData = true;
              current.col++;
=======
>>>>>>> 7804ca4d
            }
            current.row++;
          }
          instance.setDataAtCell(setData, null, null, source || 'populateFromArray');
          break;
      }
    },
  };

  this.selection = selection = { // this public assignment is only temporary
    inProgress: false,

    selectedHeader: {
      cols: false,
      rows: false,
    },

    /**
     * @param {Boolean} rows
     * @param {Boolean} cols
     */
    setSelectedHeaders: function(rows, cols) {
      instance.selection.selectedHeader.rows = rows;
      instance.selection.selectedHeader.cols = cols;
    },

    /**
     * Sets inProgress to `true`. This enables onSelectionEnd and onSelectionEndByProp to function as desired.
     */
    begin: function() {
      instance.selection.inProgress = true;
    },

    /**
     * Sets inProgress to `false`. Triggers onSelectionEnd and onSelectionEndByProp.
     */
    finish: function() {
      var sel = instance.getSelected();
      Handsontable.hooks.run(instance, 'afterSelectionEnd', sel[0], sel[1], sel[2], sel[3]);
      Handsontable.hooks.run(instance, 'afterSelectionEndByProp', sel[0], instance.colToProp(sel[1]), sel[2], instance.colToProp(sel[3]));
      instance.selection.inProgress = false;
    },

    /**
     * @returns {Boolean}
     */
    isInProgress: function() {
      return instance.selection.inProgress;
    },

    /**
     * Starts selection range on given td object.
     *
     * @param {WalkontableCellCoords} coords
     * @param keepEditorOpened
     */
    setRangeStart: function(coords, keepEditorOpened) {
      Handsontable.hooks.run(instance, 'beforeSetRangeStart', coords);
      priv.selRange = new WalkontableCellRange(coords, coords, coords);
      selection.setRangeEnd(coords, null, keepEditorOpened);
    },

    /**
     * Ends selection range on given td object.
     *
     * @param {WalkontableCellCoords} coords
     * @param {Boolean} [scrollToCell=true] If `true`, viewport will be scrolled to range end
     * @param {Boolean} [keepEditorOpened] If `true`, cell editor will be still opened after changing selection range
     */
    setRangeEnd: function(coords, scrollToCell, keepEditorOpened) {
      if (priv.selRange === null) {
        return;
      }
      var disableVisualSelection,
        isHeaderSelected = false,
        areCoordsPositive = true;

      var firstVisibleRow = instance.view.wt.wtTable.getFirstVisibleRow();
      var firstVisibleColumn = instance.view.wt.wtTable.getFirstVisibleColumn();
      var newRangeCoords = {
        row: null,
        col: null,
      };

      // trigger handlers
      Handsontable.hooks.run(instance, 'beforeSetRangeEnd', coords);
      instance.selection.begin();

      newRangeCoords.row = coords.row < 0 ? firstVisibleRow : coords.row;
      newRangeCoords.col = coords.col < 0 ? firstVisibleColumn : coords.col;

      priv.selRange.to = new WalkontableCellCoords(newRangeCoords.row, newRangeCoords.col);

      if (!priv.settings.multiSelect) {
        priv.selRange.from = coords;
      }
      // set up current selection
      instance.view.wt.selections.current.clear();

      disableVisualSelection = instance.getCellMeta(priv.selRange.highlight.row, priv.selRange.highlight.col).disableVisualSelection;

      if (typeof disableVisualSelection === 'string') {
        disableVisualSelection = [disableVisualSelection];
      }

      if (disableVisualSelection === false ||
          Array.isArray(disableVisualSelection) && disableVisualSelection.indexOf('current') === -1) {
        instance.view.wt.selections.current.add(priv.selRange.highlight);
      }
      // set up area selection
      instance.view.wt.selections.area.clear();

      if ((disableVisualSelection === false ||
          Array.isArray(disableVisualSelection) && disableVisualSelection.indexOf('area') === -1) &&
          selection.isMultiple()) {
        instance.view.wt.selections.area.add(priv.selRange.from);
        instance.view.wt.selections.area.add(priv.selRange.to);
      }
      // set up highlight
      if (priv.settings.currentRowClassName || priv.settings.currentColClassName) {
        instance.view.wt.selections.highlight.clear();
        instance.view.wt.selections.highlight.add(priv.selRange.from);
        instance.view.wt.selections.highlight.add(priv.selRange.to);
      }

      // trigger handlers
      Handsontable.hooks.run(instance, 'afterSelection',
        priv.selRange.from.row, priv.selRange.from.col, priv.selRange.to.row, priv.selRange.to.col);
      Handsontable.hooks.run(instance, 'afterSelectionByProp',
        priv.selRange.from.row, datamap.colToProp(priv.selRange.from.col), priv.selRange.to.row, datamap.colToProp(priv.selRange.to.col));

      if ((priv.selRange.from.row === 0 && priv.selRange.to.row === instance.countRows() - 1 && instance.countRows() > 1) ||
          (priv.selRange.from.col === 0 && priv.selRange.to.col === instance.countCols() - 1 && instance.countCols() > 1)) {
        isHeaderSelected = true;
      }

      if (coords.row < 0 || coords.col < 0) {
        areCoordsPositive = false;
      }

      if (scrollToCell !== false && !isHeaderSelected && areCoordsPositive) {
        if (priv.selRange.from && !selection.isMultiple()) {
          instance.view.scrollViewport(priv.selRange.from);
        } else {
          instance.view.scrollViewport(coords);
        }
      }
      selection.refreshBorders(null, keepEditorOpened);
    },

    /**
     * Destroys editor, redraws borders around cells, prepares editor.
     *
     * @param {Boolean} [revertOriginal]
     * @param {Boolean} [keepEditor]
     */
    refreshBorders: function(revertOriginal, keepEditor) {
      if (!keepEditor) {
        editorManager.destroyEditor(revertOriginal);
      }
      instance.view.render();

      if (selection.isSelected() && !keepEditor) {
        editorManager.prepareEditor();
      }
    },

    /**
     * Returns information if we have a multiselection.
     *
     * @returns {Boolean}
     */
    isMultiple: function() {
      var
        isMultiple = !(priv.selRange.to.col === priv.selRange.from.col && priv.selRange.to.row === priv.selRange.from.row),
        modifier = Handsontable.hooks.run(instance, 'afterIsMultipleSelection', isMultiple);

      if (isMultiple) {
        return modifier;
      }
    },

    /**
     * Selects cell relative to current cell (if possible).
     */
    transformStart: function(rowDelta, colDelta, force, keepEditorOpened) {
      var delta = new WalkontableCellCoords(rowDelta, colDelta),
        rowTransformDir = 0,
        colTransformDir = 0,
        totalRows,
        totalCols,
        coords;

      instance.runHooks('modifyTransformStart', delta);
      totalRows = instance.countRows();
      totalCols = instance.countCols();

      /* jshint ignore:start */
      if (priv.selRange.highlight.row + rowDelta > totalRows - 1) {
        if (force && priv.settings.minSpareRows > 0) {
          instance.alter('insert_row', totalRows);
          totalRows = instance.countRows();

        } else if (priv.settings.autoWrapCol) {
          delta.row = 1 - totalRows;
          delta.col = priv.selRange.highlight.col + delta.col == totalCols - 1 ? 1 - totalCols : 1;
        }
      } else if (priv.settings.autoWrapCol && priv.selRange.highlight.row + delta.row < 0 && priv.selRange.highlight.col + delta.col >= 0) {
        delta.row = totalRows - 1;
        delta.col = priv.selRange.highlight.col + delta.col == 0 ? totalCols - 1 : -1;
      }

      if (priv.selRange.highlight.col + delta.col > totalCols - 1) {
        if (force && priv.settings.minSpareCols > 0) {
          instance.alter('insert_col', totalCols);
          totalCols = instance.countCols();

        } else if (priv.settings.autoWrapRow) {
          delta.row = priv.selRange.highlight.row + delta.row == totalRows - 1 ? 1 - totalRows : 1;
          delta.col = 1 - totalCols;
        }
      } else if (priv.settings.autoWrapRow && priv.selRange.highlight.col + delta.col < 0 && priv.selRange.highlight.row + delta.row >= 0) {
        delta.row = priv.selRange.highlight.row + delta.row == 0 ? totalRows - 1 : -1;
        delta.col = totalCols - 1;
      }
      /* jshint ignore:end */

      coords = new WalkontableCellCoords(priv.selRange.highlight.row + delta.row, priv.selRange.highlight.col + delta.col);

      if (coords.row < 0) {
        rowTransformDir = -1;
        coords.row = 0;

      } else if (coords.row > 0 && coords.row >= totalRows) {
        rowTransformDir = 1;
        coords.row = totalRows - 1;
      }

      if (coords.col < 0) {
        colTransformDir = -1;
        coords.col = 0;

      } else if (coords.col > 0 && coords.col >= totalCols) {
        colTransformDir = 1;
        coords.col = totalCols - 1;
      }
      instance.runHooks('afterModifyTransformStart', coords, rowTransformDir, colTransformDir);
      selection.setRangeStart(coords, keepEditorOpened);
    },

    /**
     * Sets selection end cell relative to current selection end cell (if possible).
     */
    transformEnd: function(rowDelta, colDelta) {
      var delta = new WalkontableCellCoords(rowDelta, colDelta),
        rowTransformDir = 0,
        colTransformDir = 0,
        totalRows,
        totalCols,
        coords;

      instance.runHooks('modifyTransformEnd', delta);

      totalRows = instance.countRows();
      totalCols = instance.countCols();
      coords = new WalkontableCellCoords(priv.selRange.to.row + delta.row, priv.selRange.to.col + delta.col);

      if (coords.row < 0) {
        rowTransformDir = -1;
        coords.row = 0;

      } else if (coords.row > 0 && coords.row >= totalRows) {
        rowTransformDir = 1;
        coords.row = totalRows - 1;
      }

      if (coords.col < 0) {
        colTransformDir = -1;
        coords.col = 0;

      } else if (coords.col > 0 && coords.col >= totalCols) {
        colTransformDir = 1;
        coords.col = totalCols - 1;
      }
      instance.runHooks('afterModifyTransformEnd', coords, rowTransformDir, colTransformDir);
      selection.setRangeEnd(coords, true);
    },

    /**
     * Returns `true` if currently there is a selection on screen, `false` otherwise.
     *
     * @returns {Boolean}
     */
    isSelected: function() {
      return (priv.selRange !== null);
    },

    /**
     * Returns `true` if coords is within current selection coords.
     *
     * @param {WalkontableCellCoords} coords
     * @returns {Boolean}
     */
    inInSelection: function(coords) {
      if (!selection.isSelected()) {
        return false;
      }
      return priv.selRange.includes(coords);
    },

    /**
     * Deselects all selected cells
     */
    deselect: function() {
      if (!selection.isSelected()) {
        return;
      }
      instance.selection.inProgress = false; // needed by HT inception
      priv.selRange = null;
      instance.view.wt.selections.current.clear();
      instance.view.wt.selections.area.clear();
      if (priv.settings.currentRowClassName || priv.settings.currentColClassName) {
        instance.view.wt.selections.highlight.clear();
      }
      editorManager.destroyEditor();
      selection.refreshBorders();
      Handsontable.hooks.run(instance, 'afterDeselect');
    },

    /**
     * Select all cells
     */
    selectAll: function() {
      if (!priv.settings.multiSelect) {
        return;
      }
      selection.setRangeStart(new WalkontableCellCoords(0, 0));
      selection.setRangeEnd(new WalkontableCellCoords(instance.countRows() - 1, instance.countCols() - 1), false);
    },

    /**
     * Deletes data from selected cells
     */
    empty: function() {
      if (!selection.isSelected()) {
        return;
      }
      var topLeft = priv.selRange.getTopLeftCorner();
      var bottomRight = priv.selRange.getBottomRightCorner();
      var r, c, changes = [];

      for (r = topLeft.row; r <= bottomRight.row; r++) {
        for (c = topLeft.col; c <= bottomRight.col; c++) {
          if (!instance.getCellMeta(r, c).readOnly) {
            changes.push([r, c, '']);
          }
        }
      }
      instance.setDataAtCell(changes);
    },
  };

  this.init = function() {
    Handsontable.hooks.run(instance, 'beforeInit');

    if (Handsontable.mobileBrowser) {
      addClass(instance.rootElement, 'mobile');
    }

    this.updateSettings(priv.settings, true);

    this.view = new TableView(this);
    editorManager = new EditorManager(instance, priv, selection, datamap);

    this.forceFullRender = true; // used when data was changed

    Handsontable.hooks.run(instance, 'init');
    this.view.render();

    if (typeof priv.firstRun === 'object') {
      Handsontable.hooks.run(instance, 'afterChange', priv.firstRun[0], priv.firstRun[1]);
      priv.firstRun = false;
    }
    Handsontable.hooks.run(instance, 'afterInit');
  };

  function ValidatorsQueue() { // moved this one level up so it can be used in any function here. Probably this should be moved to a separate file
    var resolved = false;

    return {
      validatorsInQueue: 0,
      valid: true,
      addValidatorToQueue: function() {
        this.validatorsInQueue++;
        resolved = false;
      },
      removeValidatorFormQueue: function() {
        this.validatorsInQueue = this.validatorsInQueue - 1 < 0 ? 0 : this.validatorsInQueue - 1;
        this.checkIfQueueIsEmpty();
      },
      onQueueEmpty: function(valid) {
      },
      checkIfQueueIsEmpty: function() {
        /* jshint ignore:start */
        if (this.validatorsInQueue == 0 && resolved == false) {
          resolved = true;
          this.onQueueEmpty(this.valid);
        }
        /* jshint ignore:end */
      }
    };
  }

  function validateChanges(changes, source, callback) {
    var waitingForValidator = new ValidatorsQueue();
    waitingForValidator.onQueueEmpty = resolve;

    for (var i = changes.length - 1; i >= 0; i--) {
      if (changes[i] === null) {
        changes.splice(i, 1);
      } else {
        var row = changes[i][0];
        var col = datamap.propToCol(changes[i][1]);
        // column order may have changes, so we need to translate physical col index (stored in datasource) to logical (displayed to user)
        var logicalCol = instance.runHooks('modifyCol', col);
        var cellProperties = instance.getCellMeta(row, logicalCol);

        if (cellProperties.type === 'numeric' && typeof changes[i][3] === 'string') {
          if (changes[i][3].length > 0 && (/^-?[\d\s]*(\.|\,)?\d*$/.test(changes[i][3]) || cellProperties.format)) {
            var len = changes[i][3].length;
            if (typeof cellProperties.language == 'undefined') {
              numeral.language('en');
            }
            // this input in format XXXX.XX is likely to come from paste. Let's parse it using international rules
            else if (changes[i][3].indexOf('.') === len - 3 && changes[i][3].indexOf(',') === -1) {
              numeral.language('en');
            } else {
              numeral.language(cellProperties.language);
            }
            if (numeral.validate(changes[i][3])) {
              changes[i][3] = numeral().unformat(changes[i][3]);
            }
          }
        }

        /* jshint ignore:start */
        if (instance.getCellValidator(cellProperties)) {
          waitingForValidator.addValidatorToQueue();
          instance.validateCell(changes[i][3], cellProperties, (function(i, cellProperties) {
              return function(result) {
                if (typeof result !== 'boolean') {
                  throw new Error('Validation error: result is not boolean');
                }
                if (result === false && cellProperties.allowInvalid === false) {
                  changes.splice(i, 1);         // cancel the change
                  cellProperties.valid = true;  // we cancelled the change, so cell value is still valid
                  --i;
                }
                waitingForValidator.removeValidatorFormQueue();
              };
            })(i, cellProperties), source);
        }
        /* jshint ignore:end */
      }
    }
    waitingForValidator.checkIfQueueIsEmpty();

    function resolve() {
      var beforeChangeResult;

      if (changes.length) {
        beforeChangeResult = Handsontable.hooks.run(instance, 'beforeChange', changes, source);
        if (typeof beforeChangeResult === 'function') {
          console.warn('Your beforeChange callback returns a function. It\'s not supported since Handsontable 0.12.1 (and the returned function will not be executed).');
        } else if (beforeChangeResult === false) {
          changes.splice(0, changes.length); // invalidate all changes (remove everything from array)
        }
      }
      callback(); // called when async validators are resolved and beforeChange was not async
    }
  }

  /**
   * Internal function to apply changes. Called after validateChanges
   *
   * @private
   * @param {Array} changes Array in form of [row, prop, oldValue, newValue]
   * @param {String} source String that identifies how this change will be described in changes array (useful in onChange callback)
   * @fires Hooks#beforeChangeRender
   * @fires Hooks#afterChange
   */
  function applyChanges(changes, source) {
    var i = changes.length - 1;

    if (i < 0) {
      return;
    }

    for (; 0 <= i; i--) {
      if (changes[i] === null) {
        changes.splice(i, 1);
        continue;
      }

      if (changes[i][2] == null && changes[i][3] == null) {
        continue;
      }

      if (priv.settings.allowInsertRow) {
        while (changes[i][0] > instance.countRows() - 1) {
          datamap.createRow();
        }
      }

      if (instance.dataType === 'array' && priv.settings.allowInsertColumn) {
        while (datamap.propToCol(changes[i][1]) > instance.countCols() - 1) {
          datamap.createCol();
        }
      }

      datamap.set(changes[i][0], changes[i][1], changes[i][3]);
    }

    instance.forceFullRender = true; // used when data was changed
    grid.adjustRowsAndCols();
    Handsontable.hooks.run(instance, 'beforeChangeRender', changes, source);
    selection.refreshBorders(null, true);
    instance.view.wt.wtOverlays.adjustElementsSize();
    Handsontable.hooks.run(instance, 'afterChange', changes, source || 'edit');
  }

  this.validateCell = function(value, cellProperties, callback, source) {
    var validator = instance.getCellValidator(cellProperties);

    function done(valid) {
      var col = cellProperties.col,
        row = cellProperties.row,
        td = instance.getCell(row, col, true);

      if (td) {
        instance.view.wt.wtSettings.settings.cellRenderer(row, col, td);
      }
      callback(valid);
    }

    if (Object.prototype.toString.call(validator) === '[object RegExp]') {
      validator = (function(validator) {
        return function(value, callback) {
          callback(validator.test(value));
        };
      })(validator);
    }

    if (typeof validator == 'function') {

      value = Handsontable.hooks.run(instance, 'beforeValidate', value, cellProperties.row, cellProperties.prop, source);

      // To provide consistent behaviour, validation should be always asynchronous
      instance._registerTimeout(setTimeout(function() {
        validator.call(cellProperties, value, function(valid) {
          valid = Handsontable.hooks.run(instance, 'afterValidate', valid, value, cellProperties.row, cellProperties.prop, source);
          cellProperties.valid = valid;

          done(valid);
          Handsontable.hooks.run(instance, 'postAfterValidate', valid, value, cellProperties.row, cellProperties.prop, source);
        });
      }, 0));

    } else {
      // resolve callback even if validator function was not found
      cellProperties.valid = true;
      done(cellProperties.valid);
    }
  };

  function setDataInputToArray(row, propOrCol, value) {
    if (typeof row === 'object') { // is it an array of changes
      return row;
    } else {
      return [
        [row, propOrCol, value]
      ];
    }
  }

  /**
   * @description
   * Set new value to a cell. To change many cells at once, pass an array of `changes` in format `[[row, col, value], ...]` as
   * the only parameter. `col` is the index of __visible__ column (note that if columns were reordered,
   * the current order will be used). `source` is a flag for before/afterChange events. If you pass only array of
   * changes then `source` could be set as second parameter.
   *
   * @memberof Core#
   * @function setDataAtCell
   * @param {Number|Array} row or array of changes in format `[[row, col, value], ...]`
   * @param {Number|String} col or source String
   * @param {String} value
   * @param {String} [source] String that identifies how this change will be described in changes array (useful in onChange callback)
   */
  this.setDataAtCell = function(row, col, value, source) {
    var
      input = setDataInputToArray(row, col, value),
      i,
      ilen,
      changes = [],
      prop;

    for (i = 0, ilen = input.length; i < ilen; i++) {
      if (typeof input[i] !== 'object') {
        throw new Error('Method `setDataAtCell` accepts row number or changes array of arrays as its first parameter');
      }
      if (typeof input[i][1] !== 'number') {
        throw new Error('Method `setDataAtCell` accepts row and column number as its parameters. If you want to use object property name, use method `setDataAtRowProp`');
      }
      prop = datamap.colToProp(input[i][1]);
      changes.push([
        input[i][0],
        prop,
        datamap.get(input[i][0], prop),
        input[i][2],
      ]);
    }

    if (!source && typeof row === 'object') {
      source = col;
    }

    validateChanges(changes, source, function() {
      applyChanges(changes, source);
    });
  };

  /**
   * Same as above, except instead of `col`, you provide name of the object property (e.g. `[0, 'first.name', 'Jennifer']`).
   *
   * @memberof Core#
   * @function setDataAtRowProp
   * @param {Number|Array} row or array of changes in format `[[row, prop, value], ...]`
   * @param {String} prop or source String
   * @param {String} value
   * @param {String} [source] String that identifies how this change will be described in changes array (useful in onChange callback)
   */
  this.setDataAtRowProp = function(row, prop, value, source) {
    var input = setDataInputToArray(row, prop, value),
      i,
      ilen,
      changes = [];

    for (i = 0, ilen = input.length; i < ilen; i++) {
      changes.push([
        input[i][0],
        input[i][1],
        datamap.get(input[i][0], input[i][1]),
        input[i][2],
      ]);
    }

    if (!source && typeof row === 'object') {
      source = prop;
    }

    validateChanges(changes, source, function() {
      applyChanges(changes, source);
    });
  };

  /**
   * Listen to keyboard input on document body.
   *
   * @memberof Core#
   * @function listen
   * @since 0.11
   */
  this.listen = function() {
    Handsontable.activeGuid = instance.guid;

    if (document.activeElement && document.activeElement !== document.body) {
      document.activeElement.blur();
    } else if (!document.activeElement) { // IE
      document.body.focus();
    }
  };

  /**
   * Stop listening to keyboard input on document body.
   *
   * @memberof Core#
   * @function unlisten
   * @since 0.11
   */
  this.unlisten = function() {
    Handsontable.activeGuid = null;
  };

  /**
   * Returns `true` if current Handsontable instance is listening to keyboard input on document body.
   *
   * @memberof Core#
   * @function isListening
   * @since 0.11
   * @returns {Boolean}
   */
  this.isListening = function() {
    return Handsontable.activeGuid === instance.guid;
  };

  /**
   * Destroys current editor, renders and selects current cell.
   *
   * @memberof Core#
   * @function destroyEditor
   * @param {Boolean} [revertOriginal] If != `true`, edited data is saved. Otherwise previous value is restored
   */
  this.destroyEditor = function(revertOriginal) {
    selection.refreshBorders(revertOriginal);
  };

  /**
   * Populate cells at position with 2D input array (e.g. `[[1, 2], [3, 4]]`).
   * Use `endRow`, `endCol` when you want to cut input when certain row is reached.
   * Optional `source` parameter (default value "populateFromArray") is used to identify this call in the resulting events (beforeChange, afterChange).
   * Optional `populateMethod` parameter (default value "overwrite", possible values "shift_down" and "shift_right")
   * has the same effect as pasteMethod option (see Options page)
   *
   * @memberof Core#
   * @function populateFromArray
   * @since 0.9.0
   * @param {Number} row Start row
   * @param {Number} col Start column
   * @param {Array} input 2d array
   * @param {Number} [endRow] End row (use when you want to cut input when certain row is reached)
   * @param {Number} [endCol] End column (use when you want to cut input when certain column is reached)
   * @param {String} [source="populateFromArray"]
   * @param {String} [method="overwrite"]
   * @param {String} direction edit (left|right|up|down)
   * @param {Array} deltas array
   * @returns {Object|undefined} ending td in pasted area (only if any cell was changed)
   */
  this.populateFromArray = function(row, col, input, endRow, endCol, source, method, direction, deltas) {
    var c;

    if (!(typeof input === 'object' && typeof input[0] === 'object')) {
      throw new Error('populateFromArray parameter `input` must be an array of arrays'); // API changed in 0.9-beta2, let's check if you use it correctly
    }
    c = typeof endRow === 'number' ? new WalkontableCellCoords(endRow, endCol) : null;

    return grid.populateFromArray(new WalkontableCellCoords(row, col), input, c, source, method, direction, deltas);
  };

  /**
   * Adds/removes data from the column. This function works is modelled after Array.splice.
   * Parameter `col` is the index of column in which do you want to do splice.
   * Parameter `index` is the row index at which to start changing the array.
   * If negative, will begin that many elements from the end. Parameter `amount`, is the number of old array elements to remove.
   * If the amount is 0, no elements are removed. Fourth and further parameters are the `elements` to add to the array.
   * If you don't specify any elements, spliceCol simply removes elements from the array.
   * {@link DataMap#spliceCol}
   *
   * @memberof Core#
   * @function spliceCol
   * @since 0.9-beta2
   * @param {Number} col Index of column in which do you want to do splice.
   * @param {Number} index Index at which to start changing the array. If negative, will begin that many elements from the end
   * @param {Number} amount An integer indicating the number of old array elements to remove. If amount is 0, no elements are removed
   * @param {*} [elements] The elements to add to the array. If you don't specify any elements, spliceCol simply removes elements from the array
   */
  this.spliceCol = function(col, index, amount/*, elements... */) {
    return datamap.spliceCol.apply(datamap, arguments);
  };

  /**
   * Adds/removes data from the row. This function works is modelled after Array.splice.
   * Parameter `row` is the index of row in which do you want to do splice.
   * Parameter `index` is the column index at which to start changing the array.
   * If negative, will begin that many elements from the end. Parameter `amount`, is the number of old array elements to remove.
   * If the amount is 0, no elements are removed. Fourth and further parameters are the `elements` to add to the array.
   * If you don't specify any elements, spliceCol simply removes elements from the array.
   * {@link DataMap#spliceRow}
   *
   * @memberof Core#
   * @function spliceRow
   * @since 0.11
   * @param {Number} row Index of column in which do you want to do splice.
   * @param {Number} index Index at which to start changing the array. If negative, will begin that many elements from the end
   * @param {Number} amount An integer indicating the number of old array elements to remove. If amount is 0, no elements are removed
   * @param {*} [elements] The elements to add to the array. If you don't specify any elements, spliceCol simply removes elements from the array
   */
  this.spliceRow = function(row, index, amount/*, elements... */) {
    return datamap.spliceRow.apply(datamap, arguments);
  };

  /**
   * Return index of the currently selected cells as an array `[startRow, startCol, endRow, endCol]`.
   *
   * Start row and start col are the coordinates of the active cell (where the selection was started).
   *
   * @memberof Core#
   * @function getSelected
   * @returns {Array}
   */
  this.getSelected = function() { // https://github.com/handsontable/handsontable/issues/44  //cjl
    if (selection.isSelected()) {
      return [priv.selRange.from.row, priv.selRange.from.col, priv.selRange.to.row, priv.selRange.to.col];
    }
  };

  /**
   * Returns current selection as a WalkontableCellRange object.
   *
   * @memberof Core#
   * @function getSelectedRange
   * @since 0.11
   * @returns {WalkontableCellRange} Returns `undefined` if there is no selection.
   */
  this.getSelectedRange = function() { // https://github.com/handsontable/handsontable/issues/44  //cjl
    if (selection.isSelected()) {
      return priv.selRange;
    }
  };

  /**
   * Rerender the table.
   *
   * @memberof Core#
   * @function render
   */
  this.render = function() {
    if (instance.view) {
      instance.renderCall = true;
      instance.forceFullRender = true; // used when data was changed
      selection.refreshBorders(null, true);
    }
  };

  /**
   * Reset all cells in the grid to contain data from the data array.
   *
   * @memberof Core#
   * @function loadData
   * @param {Array} data
   * @fires Hooks#afterLoadData
   * @fires Hooks#afterChange
   */
  this.loadData = function(data) {
    if (typeof data === 'object' && data !== null) {
      if (!(data.push && data.splice)) { // check if data is array. Must use duck-type check so Backbone Collections also pass it
        // when data is not an array, attempt to make a single-row array of it
        data = [data];
      }
    } else if (data === null) {
      data = [];
      var row;
      for (var r = 0, rlen = priv.settings.startRows; r < rlen; r++) {
        row = [];
        for (var c = 0, clen = priv.settings.startCols; c < clen; c++) {
          row.push(null);
        }
        data.push(row);
      }
    } else {
      throw new Error('loadData only accepts array of objects or array of arrays (' + typeof data + ' given)');
    }

    priv.isPopulated = false;
    GridSettings.prototype.data = data;

    if (Array.isArray(priv.settings.dataSchema) || Array.isArray(data[0])) {
      instance.dataType = 'array';
    } else if (typeof priv.settings.dataSchema === 'function') {
      instance.dataType = 'function';
    } else {
      instance.dataType = 'object';
    }

    datamap = new DataMap(instance, priv, GridSettings);

    clearCellSettingCache();

    grid.adjustRowsAndCols();
    Handsontable.hooks.run(instance, 'afterLoadData');

    if (priv.firstRun) {
      priv.firstRun = [null, 'loadData'];
    } else {
      Handsontable.hooks.run(instance, 'afterChange', null, 'loadData');
      instance.render();
    }
    priv.isPopulated = true;

    function clearCellSettingCache() {
      priv.cellSettings.length = 0;
    }
  };

  /**
   * Return the current data object (the same that was passed by `data` configuration option or `loadData` method).
   * Optionally you can provide cell range `row`, `col`, `row2`, `col2` to get only a fragment of grid data.
   *
   * @memberof Core#
   * @function getData
   * @param {Number} [r] From row
   * @param {Number} [c] From col
   * @param {Number} [r2] To row
   * @param {Number} [c2] To col
   * @returns {Array|Object}
   */
  this.getData = function(r, c, r2, c2) {
    if (typeof r === 'undefined') {
      return datamap.getAll();
    } else {
      return datamap.getRange(new WalkontableCellCoords(r, c), new WalkontableCellCoords(r2, c2), datamap.DESTINATION_RENDERER);
    }
  };

  /**
   * Get value of selected range. Each column is separated by tab, each row is separated by new line character.
   * {@link DataMap#getCopyableText}
   *
   * @memberof Core#
   * @function getCopyableText
   * @since 0.11
   * @param {Number} startRow From row
   * @param {Number} startCol From col
   * @param {Number} endRow To row
   * @param {Number} endCol To col
   * @returns {String}
   */
  this.getCopyableText = function(startRow, startCol, endRow, endCol) {
    return datamap.getCopyableText(new WalkontableCellCoords(startRow, startCol), new WalkontableCellCoords(endRow, endCol));
  };

  /**
   * Get copyable value at specyfied row and column index ({@link DataMap#getCopyable}).
   *
   * @memberof Core#
   * @function getCopyableData
   * @since 0.19.0
   * @param {Number} row Row index.
   * @param {Number} column Column index.
   * @returns {*}
   */
  this.getCopyableData = function(row, column) {
    return datamap.getCopyable(row, datamap.colToProp(column));
  };

  /**
   * Get schema provided by constructor settings or if it doesn't exist return schema based on data
   * structure on the first row.
   *
   * @memberof Core#
   * @function getSchema
   * @since 0.13.2
   * @returns {Object}
   */
  this.getSchema = function() {
    return datamap.getSchema();
  };

  /**
   * Use it if you need to change configuration after initialization.
   *
   * @memberof Core#
   * @function updateSettings
   * @param {Object} settings Settings to update
   * @param {Boolean} init
   * @fires Hooks#afterCellMetaReset
   * @fires Hooks#afterUpdateSettings
   */
  this.updateSettings = function(settings, init) {
    var i, clen;

    if (typeof settings.rows !== 'undefined') {
      throw new Error('"rows" setting is no longer supported. do you mean startRows, minRows or maxRows?');
    }
    if (typeof settings.cols !== 'undefined') {
      throw new Error('"cols" setting is no longer supported. do you mean startCols, minCols or maxCols?');
    }

    for (i in settings) {
      if (i === 'data') {
        continue; // loadData will be triggered later
      } else {
        if (Handsontable.hooks.getRegistered().indexOf(i) > -1) {
          if (typeof settings[i] === 'function' || Array.isArray(settings[i])) {
            instance.addHook(i, settings[i]);
          }
        } else {
          // Update settings
          if (!init && settings.hasOwnProperty(i)) {
            GridSettings.prototype[i] = settings[i];
          }
        }
      }
    }

    // Load data or create data map
    if (settings.data === void 0 && priv.settings.data === void 0) {
      instance.loadData(null); // data source created just now
    } else if (settings.data !== void 0) {
      instance.loadData(settings.data); // data source given as option
    } else if (settings.columns !== void 0) {
      datamap.createMap();
    }

    // Init columns constructors configuration
    clen = instance.countCols();

    // Clear cellSettings cache
    priv.cellSettings.length = 0;

    if (clen > 0) {
      var proto, column;

      for (i = 0; i < clen; i++) {
        priv.columnSettings[i] = columnFactory(GridSettings, priv.columnsSettingConflicts);

        // shortcut for prototype
        proto = priv.columnSettings[i].prototype;

        // Use settings provided by user
        if (GridSettings.prototype.columns) {
          column = GridSettings.prototype.columns[i];
          extend(proto, column);
          extend(proto, expandType(column));
        }
      }
    }

    if (typeof settings.cell !== 'undefined') {
      for (i in settings.cell) {
        if (settings.cell.hasOwnProperty(i)) {
          var cell = settings.cell[i];
          instance.setCellMetaObject(cell.row, cell.col, cell);
        }
      }
    }

    Handsontable.hooks.run(instance, 'afterCellMetaReset');

    if (typeof settings.className !== 'undefined') {
      if (GridSettings.prototype.className) {
        removeClass(instance.rootElement, GridSettings.prototype.className);
      }
      if (settings.className) {
        addClass(instance.rootElement, settings.className);
      }
    }

    if (typeof settings.height != 'undefined') {
      var height = settings.height;

      if (typeof height == 'function') {
        height = height();
      }

      instance.rootElement.style.height = height + 'px';
    }

    if (typeof settings.width != 'undefined') {
      var width = settings.width;

      if (typeof width == 'function') {
        width = width();
      }

      instance.rootElement.style.width = width + 'px';
    }

    /* jshint ignore:start */
    if (height) {
      instance.rootElement.style.overflow = 'hidden';
    }
    /* jshint ignore:end */

    if (!init) {
      Handsontable.hooks.run(instance, 'afterUpdateSettings');
    }

    grid.adjustRowsAndCols();
    if (instance.view && !priv.firstRun) {
      instance.forceFullRender = true; // used when data was changed
      selection.refreshBorders(null, true);
    }
  };

  /**
   * Get value from selected cell.
   *
   * @memberof Core#
   * @function getValue
   * @since 0.11
   * @returns {*} Returns value of selected cell
   */
  this.getValue = function() {
    var sel = instance.getSelected();
    if (GridSettings.prototype.getValue) {
      if (typeof GridSettings.prototype.getValue === 'function') {
        return GridSettings.prototype.getValue.call(instance);
      } else if (sel) {
        return instance.getData()[sel[0]][GridSettings.prototype.getValue];
      }
    } else if (sel) {
      return instance.getDataAtCell(sel[0], sel[1]);
    }
  };

  function expandType(obj) {
    if (!obj.hasOwnProperty('type')) {
      // ignore obj.prototype.type
      return;
    }

    var type, expandedType = {};

    if (typeof obj.type === 'object') {
      type = obj.type;
    } else if (typeof obj.type === 'string') {
      type = Handsontable.cellTypes[obj.type];
      if (type === void 0) {
        throw new Error('You declared cell type "' + obj.type +
          '" as a string that is not mapped to a known object. Cell type must be an object or a string mapped to an object in Handsontable.cellTypes');
      }
    }

    for (var i in type) {
      if (type.hasOwnProperty(i) && !obj.hasOwnProperty(i)) {
        expandedType[i] = type[i];
      }
    }

    return expandedType;

  }

  /**
   * Get object settings.
   *
   * @memberof Core#
   * @function getSettings
   * @returns {Object} Returns an object containing the current grid settings
   */
  this.getSettings = function() {
    return priv.settings;
  };

  /**
   * Clears grid.
   *
   * @memberof Core#
   * @function clear
   * @since 0.11
   */
  this.clear = function() {
    selection.selectAll();
    selection.empty();
  };

  /**
   * @memberof Core#
   * @function alter
   * @param {String} action See grid.alter for possible values: `"insert_row"`, `"insert_col"`, `"remove_row"`, `"remove_col"`
   * @param {Number} index
   * @param {Number} amount
   * @param {String} [source] Source of hook runner
   * @param {Boolean} [keepEmptyRows] Flag for preventing deletion of empty rows
   * @description
   *
   * Insert new row(s) above the row at given `index`. If index is `null` or `undefined`, the new row will be
   * added after the current last row. Default `amount` equals 1.
   * ```js
   * var hot = new Handsontable(document.getElementById('example'));
   * hot.alter('insert_row', 10);
   * ```
   *
   * Insert new column(s) before the column at given `index`. If index is `null` or `undefined`, the new column
   * will be added after the current last column. Default `amount` equals 1
   * ```js
   * var hot = new Handsontable(document.getElementById('example'));
   * hot.alter('insert_col', 10);
   * ```
   *
   * Remove the row(s) at given `index`. Default `amount` equals 1
   * ```js
   * var hot = new Handsontable(document.getElementById('example'));
   * hot.alter('remove_row', 10);
   * ```
   *
   * Remove the column(s) at given `index`. Default `amount` equals 1
   * ```js
   * var hot = new Handsontable(document.getElementById('example'));
   * hot.alter('remove_col', 10);
   * ```
   */
  this.alter = function(action, index, amount, source, keepEmptyRows) {
    grid.alter(action, index, amount, source, keepEmptyRows);
  };

  /**
   * Returns TD element for given `row`, `col` if it is rendered on screen.
   * Returns `null` if the TD is not rendered on screen (probably because that part of table is not visible).
   *
   * @memberof Core#
   * @function getCell
   * @param {Number} row
   * @param {Number} col
   * @param {Boolean} topmost
   * @returns {Element}
   */
  this.getCell = function(row, col, topmost) {
    return instance.view.getCellAtCoords(new WalkontableCellCoords(row, col), topmost);
  };

  /**
   * Returns coordinates for the provided element.
   *
   * @memberof Core#
   * @function getCoords
   * @param {Element} elem
   * @returns {WalkontableCellCoords}
   */
  this.getCoords = function(elem) {
    return this.view.wt.wtTable.getCoords.call(this.view.wt.wtTable, elem);
  };

  /**
   * Returns property name that corresponds with the given column index. {@link DataMap#colToProp}
   *
   * @memberof Core#
   * @function colToProp
   * @param {Number} col Column index
   * @returns {String}
   */
  this.colToProp = function(col) {
    return datamap.colToProp(col);
  };

  /**
   * Returns column index that corresponds with the given property. {@link DataMap#propToCol}
   *
   * @memberof Core#
   * @function propToCol
   * @param {String} prop
   * @returns {Number}
   */
  this.propToCol = function(prop) {
    return datamap.propToCol(prop);
  };

  /**
   * @description
   * Return cell value at `row`, `col`. `row` and `col` are the __visible__ indexes (note that if columns were reordered or sorted,
   * the current order will be used).
   *
   * @memberof Core#
   * @function getDataAtCell
   * @param {Number} row
   * @param {Number} col
   * @returns {*}
   */
  this.getDataAtCell = function(row, col) {
    return datamap.get(row, datamap.colToProp(col));
  };

  /**
   * Return value at `row`, `prop`. {@link DataMap#get}
   *
   * @memberof Core#
   * @function getDataAtRowProp
   * @param {Number} row
   * @param {String} prop
   * @returns {*}
   */
  this.getDataAtRowProp = function(row, prop) {
    return datamap.get(row, prop);
  };

  /**
   * @description
   * Returns array of column values from the data source. `col` is the __visible__ index of the column.
   *
   * @memberof Core#
   * @function getDataAtCol
   * @since 0.9-beta2
   * @param {Number} col
   * @returns {Array}
   */
  this.getDataAtCol = function(col) {
    var out = [];
    return out.concat.apply(out, datamap.getRange(
      new WalkontableCellCoords(0, col), new WalkontableCellCoords(priv.settings.data.length - 1, col), datamap.DESTINATION_RENDERER));
  };

  /**
   * Given the object property name (e.g. `'first.name'`), returns array of column values from the data source.
   *
   * @memberof Core#
   * @function getDataAtProp
   * @since 0.9-beta2
   * @param {String} prop
   * @returns {*}
   */
  this.getDataAtProp = function(prop) {
    var out = [],
      range;

    range = datamap.getRange(
      new WalkontableCellCoords(0, datamap.propToCol(prop)),
      new WalkontableCellCoords(priv.settings.data.length - 1, datamap.propToCol(prop)),
      datamap.DESTINATION_RENDERER);

    return out.concat.apply(out, range);
  };

  /**
   * Returns array of column values from the data source. `col` is the index of the row in the data source.
   *
   * @memberof Core#
   * @function getSourceDataAtCol
   * @since 0.11.0-beta3
   * @param {Number} col
   * @returns {Array}
   */
  this.getSourceDataAtCol = function(col) {
    var out = [],
      data = priv.settings.data;

    for (var i = 0; i < data.length; i++) {
      out.push(data[i][col]);
    }

    return out;
  };

  /**
   * Returns a single row of the data (array or object, depending on what you have). `row` is the index of the row in the data source.
   *
   * @memberof Core#
   * @function getSourceDataAtRow
   * @since 0.11.0-beta3
   * @param {Number} row
   * @returns {Array|Object}
   */
  this.getSourceDataAtRow = function(row) {
    return priv.settings.data[row];
  };

  /**
   * @description
   * Returns a single row of the data (array or object, depending on what you have). `row` is the __visible__ index of the row.
   *
   * @memberof Core#
   * @function getDataAtRow
   * @param {Number} row
   * @returns {*}
   * @since 0.9-beta2
   */
  this.getDataAtRow = function(row) {
    var data = datamap.getRange(new WalkontableCellCoords(row, 0), new WalkontableCellCoords(row, this.countCols() - 1), datamap.DESTINATION_RENDERER);

    return data[0];
  };

  /**
   * @description
   * Returns a data type defined in Handsontable settings under `type` key ([type](http://docs.handsontable.com/Options.html#type)).
   * If in selected range of cells are cells with different types it returns `'mixed'`.
   *
   * @since 0.18.1
   * @param {Number} rowFrom From row index.
   * @param {Number} columnFrom To row index.
   * @param {Number} rowTo From column index.
   * @param {Number} columnTo To column index.
   * @returns {String} Returns cells type (e.q: `'mixed'`, `'text'`, `'numeric'`, `'autocomplete'`).
   */
  this.getDataType = function(rowFrom, columnFrom, rowTo, columnTo) {
    let previousType = null;
    let currentType = null;

    if (rowFrom === void 0) {
      rowFrom = 0;
      rowTo = this.countRows();
      columnFrom = 0;
      columnTo = this.countCols();
    }
    if (rowTo === void 0) {
      rowTo = rowFrom;
    }
    if (columnTo === void 0) {
      columnTo = columnFrom;
    }
    let type = 'mixed';

    rangeEach(Math.min(rowFrom, rowTo), Math.max(rowFrom, rowTo), (row) => {
      let isTypeEqual = true;

      rangeEach(Math.min(columnFrom, columnTo), Math.max(columnFrom, columnTo), (column) => {
        let cellType = this.getCellMeta(row, column);

        currentType = cellType.type;

        if (previousType) {
          isTypeEqual = previousType === currentType;
        } else {
          previousType = currentType;
        }

        return isTypeEqual;
      });
      type = isTypeEqual ? currentType : 'mixed';

      return isTypeEqual;
    });

    return type;
  };

  /**
   * Remove `key` property object from cell meta data corresponding to params `row`, `col`.
   *
   * @memberof Core#
   * @function removeCellMeta
   * @param {Number} row
   * @param {Number} col
   * @param {String} key
   */
  this.removeCellMeta = function(row, col, key) {
    var cellMeta = instance.getCellMeta(row, col);
    /* jshint ignore:start */
    if (cellMeta[key] != undefined) {
      delete priv.cellSettings[row][col][key];
    }
    /* jshint ignore:end */
  };

  /**
   * Set cell meta data object `prop` to corresponding params `row`, `col`
   *
   * @memberof Core#
   * @function setCellMetaObject
   * @since 0.11
   * @param {Number} row
   * @param {Number} col
   * @param {Object} prop
   */
  this.setCellMetaObject = function(row, col, prop) {
    if (typeof prop === 'object') {
      for (var key in prop) {
        if (prop.hasOwnProperty(key)) {
          var value = prop[key];
          this.setCellMeta(row, col, key, value);
        }
      }
    }
  };

  /**
   * Sets cell meta data object `key` corresponding to params `row`, `col`.
   *
   * @memberof Core#
   * @function setCellMeta
   * @since 0.11
   * @param {Number} row
   * @param {Number} col
   * @param {String} key
   * @param {String} val
   * @fires Hooks#afterSetCellMeta
   */
  this.setCellMeta = function(row, col, key, val) {
    if (!priv.cellSettings[row]) {
      priv.cellSettings[row] = [];
    }
    if (!priv.cellSettings[row][col]) {
      priv.cellSettings[row][col] = new priv.columnSettings[col]();
    }
    priv.cellSettings[row][col][key] = val;
    Handsontable.hooks.run(instance, 'afterSetCellMeta', row, col, key, val);
  };

  /**
   * Get all the cells meta settings at least once generated in the table (in order of cell initialization).
   *
   * @since 0.19.0
   * @returns {Array} Returns Array of ColumnSettings object.
   */
  this.getCellsMeta = function() {
    return arrayFlatten(priv.cellSettings);
  };

  /**
   * Return cell properties for given `row`, `col` coordinates.
   *
   * @memberof Core#
   * @function getCellMeta
   * @param {Number} row
   * @param {Number} col
   * @returns {Object}
   * @fires Hooks#beforeGetCellMeta
   * @fires Hooks#afterGetCellMeta
   */
  this.getCellMeta = function(row, col) {
    var prop = datamap.colToProp(col),
      cellProperties;

    row = translateRowIndex(row);
    col = translateColIndex(col);

    if (!priv.columnSettings[col]) {
      priv.columnSettings[col] = columnFactory(GridSettings, priv.columnsSettingConflicts);
    }

    if (!priv.cellSettings[row]) {
      priv.cellSettings[row] = [];
    }
    if (!priv.cellSettings[row][col]) {
      priv.cellSettings[row][col] = new priv.columnSettings[col]();
    }

    cellProperties = priv.cellSettings[row][col]; // retrieve cellProperties from cache

    cellProperties.row = row;
    cellProperties.col = col;
    cellProperties.prop = prop;
    cellProperties.instance = instance;

    Handsontable.hooks.run(instance, 'beforeGetCellMeta', row, col, cellProperties);
    extend(cellProperties, expandType(cellProperties)); // for `type` added in beforeGetCellMeta

    if (cellProperties.cells) {
      var settings = cellProperties.cells.call(cellProperties, row, col, prop);

      if (settings) {
        extend(cellProperties, settings);
        extend(cellProperties, expandType(settings)); // for `type` added in cells
      }
    }

    Handsontable.hooks.run(instance, 'afterGetCellMeta', row, col, cellProperties);

    return cellProperties;
  };

  /**
   * Checks if the data format and config allows user to modify the column structure.
   * @returns {boolean}
   */
  this.isColumnModificationAllowed = function() {
    return !(instance.dataType === 'object' || instance.getSettings().columns);
  };

  /**
   * If displayed rows order is different than the order of rows stored in memory (i.e. sorting is applied)
   * we need to translate logical (stored) row index to physical (displayed) index.
   *
   * @memberof Core#
   * @function translateRowIndex
   * @param {Number} row Original row index
   * @returns {Number} Translated row index
   * @fires Hooks#modifyRow
   */
  function translateRowIndex(row) {
    return Handsontable.hooks.run(instance, 'modifyRow', row);
  }

  /**
   * If displayed columns order is different than the order of columns stored in memory (i.e. column were moved using manualColumnMove plugin)
   * we need to translate logical (stored) column index to physical (displayed) index.
   *
   * @memberof Core#
   * @function translateColIndex
   * @param {Number} col Original column index
   * @returns {Number} Translated column index
   * @fires Hooks#modifyCol
   */
  function translateColIndex(col) {
    // warning: this must be done after datamap.colToProp
    return Handsontable.hooks.run(instance, 'modifyCol', col);
  }

  var rendererLookup = cellMethodLookupFactory('renderer');

  /**
   * Get cell renderer type by `row` and `col`.
   *
   * @memberof Core#
   * @function getCellRenderer
   * @since 0.11
   * @param {Number} row
   * @param {Number} col
   * @returns {Function} Returns rederer type
   */
  this.getCellRenderer = function(row, col) {
    var renderer = rendererLookup.call(this, row, col);

    return getRenderer(renderer);
  };

  /**
   * Get cell editor by `row` and `col`.
   *
   * @memberof Core#
   * @function getCellEditor
   * @returns {*}
   */
  this.getCellEditor = cellMethodLookupFactory('editor');

  /**
   * Get cell validator by `row` and `col`
   *
   * @memberof Core#
   * @function getCellValidator
   * @returns {*}
   */
  this.getCellValidator = cellMethodLookupFactory('validator');

  /**
   * Validates all cells using their validator functions and calls callback when finished. Does not render the view.
   *
   * If one of cells is invalid callback will be fired with `'valid'` arguments as `false` otherwise `true`.
   *
   * @memberof Core#
   * @function validateCells
   * @param {Function} callback
   */
  this.validateCells = function(callback) {
    var waitingForValidator = new ValidatorsQueue();
    waitingForValidator.onQueueEmpty = callback;

    /* jshint ignore:start */
    var i = instance.countRows() - 1;
    while (i >= 0) {
      var j = instance.countCols() - 1;
      while (j >= 0) {
        waitingForValidator.addValidatorToQueue();
        instance.validateCell(instance.getDataAtCell(i, j), instance.getCellMeta(i, j), function(result) {
          if (typeof result !== 'boolean') {
            throw new Error('Validation error: result is not boolean');
          }
          if (result === false) {
            waitingForValidator.valid = false;
          }
          waitingForValidator.removeValidatorFormQueue();
        }, 'validateCells');
        j--;
      }
      i--;
    }
    /* jshint ignore:end */
    waitingForValidator.checkIfQueueIsEmpty();
  };

  /**
   * Returns array of row headers (if they are enabled). If param `row` given, return header at given row as string.
   *
   * @memberof Core#
   * @function getRowHeader
   * @param {Number} [row]
   * @returns {Array|String}
   */
  this.getRowHeader = function(row) {
    if (row === void 0) {
      var out = [];
      for (var i = 0, ilen = instance.countRows(); i < ilen; i++) {
        out.push(instance.getRowHeader(i));
      }
      return out;

    } else if (Array.isArray(priv.settings.rowHeaders) && priv.settings.rowHeaders[row] !== void 0) {
      return priv.settings.rowHeaders[row];

    } else if (typeof priv.settings.rowHeaders === 'function') {
      return priv.settings.rowHeaders(row);

    } else if (priv.settings.rowHeaders && typeof priv.settings.rowHeaders !== 'string' && typeof priv.settings.rowHeaders !== 'number') {
      return row + 1;

    } else {
      return priv.settings.rowHeaders;
    }
  };

  /**
   * Returns information of this table is configured to display row headers.
   *
   * @memberof Core#
   * @function hasRowHeaders
   * @returns {Boolean}
   * @since 0.11
   */
  this.hasRowHeaders = function() {
    return !!priv.settings.rowHeaders;
  };

  /**
   * Returns information of this table is configured to display column headers.
   *
   * @memberof Core#
   * @function hasColHeaders
   * @since 0.11
   * @returns {Boolean}
   */
  this.hasColHeaders = function() {
    if (priv.settings.colHeaders !== void 0 && priv.settings.colHeaders !== null) { // Polymer has empty value = null
      return !!priv.settings.colHeaders;
    }
    for (var i = 0, ilen = instance.countCols(); i < ilen; i++) {
      if (instance.getColHeader(i)) {
        return true;
      }
    }

    return false;
  };

  /**
   * Return array of column headers (if they are enabled). If param `col` given, return header at given column as string
   *
   * @memberof Core#
   * @function getColHeader
   * @param {Number} [col] Column index
   * @returns {Array|String}
   */
  this.getColHeader = function(col) {
    if (col === void 0) {
      var out = [];
      for (var i = 0, ilen = instance.countCols(); i < ilen; i++) {
        out.push(instance.getColHeader(i));
      }
      return out;

    } else {
      var baseCol = col;

      col = Handsontable.hooks.run(instance, 'modifyCol', col);

      if (priv.settings.columns && priv.settings.columns[col] && priv.settings.columns[col].title) {
        return priv.settings.columns[col].title;
      } else if (Array.isArray(priv.settings.colHeaders) && priv.settings.colHeaders[col] !== void 0) {

        return priv.settings.colHeaders[col];
      } else if (typeof priv.settings.colHeaders === 'function') {

        return priv.settings.colHeaders(col);
      } else if (priv.settings.colHeaders && typeof priv.settings.colHeaders !== 'string' && typeof priv.settings.colHeaders !== 'number') {

        return spreadsheetColumnLabel(baseCol); // see #1458
      } else {
        return priv.settings.colHeaders;
      }
    }
  };

  /**
   * Return column width from settings (no guessing). Private use intended.
   *
   * @private
   * @memberof Core#
   * @function _getColWidthFromSettings
   * @param {Number} col
   * @returns {Number}
   */
  this._getColWidthFromSettings = function(col) {
    var cellProperties = instance.getCellMeta(0, col);
    var width = cellProperties.width;

    if (width === void 0 || width === priv.settings.width) {
      width = cellProperties.colWidths;
    }
    if (width !== void 0 && width !== null) {
      switch (typeof width) {
        case 'object': // array
          width = width[col];
          break;

        case 'function':
          width = width(col);
          break;
      }
      if (typeof width === 'string') {
        width = parseInt(width, 10);
      }
    }

    return width;
  };

  /**
   * Return column width
   *
   * @memberof Core#
   * @function getColWidth
   * @since 0.11
   * @param {Number} col
   * @returns {Number}
   * @fires Hooks#modifyColWidth
   */
  this.getColWidth = function(col) {
    let width = instance._getColWidthFromSettings(col);

    width = Handsontable.hooks.run(instance, 'modifyColWidth', width, col);

    if (width === void 0) {
      width = WalkontableViewportColumnsCalculator.DEFAULT_WIDTH;
    }

    return width;
  };

  /**
   * Return row height from settings (no guessing). Private use intended.
   *
   * @private
   * @memberof Core#
   * @function _getRowHeightFromSettings
   * @param {Number} row
   * @returns {Number}
   */
  this._getRowHeightFromSettings = function(row) {
    // let cellProperties = instance.getCellMeta(row, 0);
    // let height = cellProperties.height;
    //
    // if (height === void 0 || height === priv.settings.height) {
    //  height = cellProperties.rowHeights;
    // }
    var height = priv.settings.rowHeights;

    if (height !== void 0 && height !== null) {
      switch (typeof height) {
        case 'object': // array
          height = height[row];
          break;

        case 'function':
          height = height(row);
          break;
      }
      if (typeof height === 'string') {
        height = parseInt(height, 10);
      }
    }

    return height;
  };

  /**
   * Return row height.
   *
   * @memberof Core#
   * @function getRowHeight
   * @since 0.11
   * @param {Number} row
   * @returns {Number}
   * @fires Hooks#modifyRowHeight
   */
  this.getRowHeight = function(row) {
    var height = instance._getRowHeightFromSettings(row);

    height = Handsontable.hooks.run(instance, 'modifyRowHeight', height, row);

    return height;
  };

  /**
   * Returns total number of rows in the grid.
   *
   * @memberof Core#
   * @function countRows
   * @returns {Number} Total number in rows the grid
   */
  this.countRows = function() {
    return priv.settings.data.length;
  };

  /**
   * Returns total number of columns in the grid.
   *
   * @memberof Core#
   * @function countCols
   * @returns {Number} Total number of columns
   */
  this.countCols = function() {
    if (instance.dataType === 'object' || instance.dataType === 'function') {
      if (priv.settings.columns && priv.settings.columns.length) {
        return priv.settings.columns.length;

      } else {
        return datamap.colToPropCache.length;
      }
    } else if (instance.dataType === 'array') {
      if (priv.settings.columns && priv.settings.columns.length) {
        return priv.settings.columns.length;

      } else if (priv.settings.data && priv.settings.data[0] && priv.settings.data[0].length) {
        return priv.settings.data[0].length;

      } else {
        return 0;
      }
    }
  };

  this.getColspanOffset = function(col, level) {
    var colspanSum = 0;

    if(instance.colspanArray) {
      for (var i = 0; i < col; i++) {
        colspanSum += instance.colspanArray[level][i] - 1 || 0;
      }

      return colspanSum;
    }

    var colspanSum = 0;

    var TRindex = instance.view.wt.wtTable.THEAD.childNodes.length - level - 1;
    var TR = instance.view.wt.wtTable.THEAD.querySelector('tr:nth-child(' + parseInt(TRindex + 1, 10) + ')');
    var rowHeadersCount = instance.view.wt.wtSettings.settings.rowHeaders().length;

    for (var i = rowHeadersCount; i < rowHeadersCount + col; i++) {
      if (TR.childNodes[i].hasAttribute('colspan')) {
        colspanSum += parseInt(TR.childNodes[i].getAttribute('colspan'), 10) - 1;
      }
    }

    return colspanSum;
  };

  this.getHeaderColspan = function(col, level) {
    var TRindex = instance.view.wt.wtTable.THEAD.childNodes.length - level - 1;
    var rowHeadersCount = instance.view.wt.wtSettings.settings.rowHeaders().length;
    var TR = instance.view.wt.wtTable.THEAD.querySelector('tr:nth-child(' + parseInt(TRindex + 1, 10) + ')');
    var offsettedColIndex = rowHeadersCount + col - instance.view.wt.wtViewport.columnsRenderCalculator.startColumn;

    if(TR.childNodes[offsettedColIndex].hasAttribute('colspan')) {
      return parseInt(TR.childNodes[offsettedColIndex].getAttribute('colspan'), 10);
    }
    return 0;
  };

  /**
   * Get index of first visible row.
   *
   * @memberof Core#
   * @function rowOffset
   * @returns {Number} Returns index of first visible row
   */
  this.rowOffset = function() {
    return instance.view.wt.wtTable.getFirstRenderedRow();
  };

  /**
   * Get index of first visible column.
   *
   * @memberof Core#
   * @function colOffset
   * @returns {Number} Return index of first visible column.
   */
  this.colOffset = function() {
    return instance.view.wt.wtTable.getFirstRenderedColumn();
  };

  /**
   * Return number of rendered rows (including rows partially or fully rendered outside viewport).
   *
   * @memberof Core#
   * @function countRenderedRows
   * @returns {Number} Returns -1 if table is not visible
   */
  this.countRenderedRows = function() {
    return instance.view.wt.drawn ? instance.view.wt.wtTable.getRenderedRowsCount() : -1;
  };

  /**
   * Return number of visible rows (rendered rows that fully fit inside viewport).
   *
   * @memberof Core#
   * @function countVisibleRows
   * @returns {Number} Returns -1 if table is not visible
   */
  this.countVisibleRows = function() {
    return instance.view.wt.drawn ? instance.view.wt.wtTable.getVisibleRowsCount() : -1;
  };

  /**
   * Return number of visible columns.
   *
   * @memberof Core#
   * @function countRenderedCols
   * @returns {Number} Returns -1 if table is not visible
   */
  this.countRenderedCols = function() {
    return instance.view.wt.drawn ? instance.view.wt.wtTable.getRenderedColumnsCount() : -1;
  };

  /**
   * Return number of visible columns. Returns -1 if table is not visible
   *
   * @memberof Core#
   * @function countVisibleCols
   * @return {Number}
   */
  this.countVisibleCols = function() {
    return instance.view.wt.drawn ? instance.view.wt.wtTable.getVisibleColumnsCount() : -1;
  };

  /**
   * Returns number of empty rows. If the optional ending parameter is `true`, returns
   * number of empty rows at the bottom of the table.
   *
   * @memberof Core#
   * @function countEmptyRows
   * @param {Boolean} [ending] If `true`, will only count empty rows at the end of the data source
   * @returns {Number} Count empty rows
   * @fires Hooks#modifyRow
   */
  this.countEmptyRows = function(ending) {
    var i = instance.countRows() - 1,
      empty = 0,
      row;

    while (i >= 0) {
      row = Handsontable.hooks.run(this, 'modifyRow', i);

      if (instance.isEmptyRow(row)) {
        empty++;

      } else if (ending) {
        break;
      }
      i--;
    }

    return empty;
  };

  /**
   * Returns number of empty columns. If the optional ending parameter is `true`, returns number of empty
   * columns at right hand edge of the table.
   *
   * @memberof Core#
   * @function countEmptyCols
   * @param {Boolean} [ending] If `true`, will only count empty columns at the end of the data source row
   * @returns {Number} Count empty cols
   */
  this.countEmptyCols = function(ending) {
    if (instance.countRows() < 1) {
      return 0;
    }
    var i = instance.countCols() - 1,
      empty = 0;

    while (i >= 0) {
      if (instance.isEmptyCol(i)) {
        empty++;
      } else if (ending) {
        break;
      }
      i--;
    }

    return empty;
  };

  /**
   * Check is `row` is empty.
   *
   * @memberof Core#
   * @function isEmptyRow
   * @param {Number} row Row index
   * @returns {Boolean} Return `true` if the row at the given `row` is empty, `false` otherwise.
   */
  this.isEmptyRow = function(row) {
    return priv.settings.isEmptyRow.call(instance, row);
  };

  /**
   * Check is `col` is empty.
   *
   * @memberof Core#
   * @function isEmptyCol
   * @param {Number} col Column index
   * @returns {Boolean} Return `true` if the column at the given `col` is empty, `false` otherwise.
   */
  this.isEmptyCol = function(col) {
    return priv.settings.isEmptyCol.call(instance, col);
  };

  /**
   * Select cell `row`, `col` or range of cells finishing at `endRow`, `endCol`.
   * By default, viewport will be scrolled to selection and after `selectCell` call instance will be listening
   * to keyboard input on document.
   *
   * @memberof Core#
   * @function selectCell
   * @param {Number} row
   * @param {Number} col
   * @param {Number} [endRow]
   * @param {Number} [endCol]
   * @param {Boolean} [scrollToCell=true] If `true`, viewport will be scrolled to the selection
   * @param {Boolean} [changeListener=true] If `false`, Handsontable will not change keyboard events listener to
   *                                        himself (default `true`)
   * @returns {Boolean}
   */
  this.selectCell = function(row, col, endRow, endCol, scrollToCell, changeListener) {
    var coords;

    changeListener = typeof changeListener === 'undefined' || changeListener === true;

    if (typeof row !== 'number' || row < 0 || row >= instance.countRows()) {
      return false;
    }
    if (typeof col !== 'number' || col < 0 || col >= instance.countCols()) {
      return false;
    }
    if (typeof endRow !== 'undefined') {
      if (typeof endRow !== 'number' || endRow < 0 || endRow >= instance.countRows()) {
        return false;
      }
      if (typeof endCol !== 'number' || endCol < 0 || endCol >= instance.countCols()) {
        return false;
      }
    }
    coords = new WalkontableCellCoords(row, col);
    priv.selRange = new WalkontableCellRange(coords, coords, coords);

    if (document.activeElement && document.activeElement !== document.documentElement &&
      document.activeElement !== document.body) {
      // needed or otherwise prepare won't focus the cell. selectionSpec tests this (should move focus to selected cell)
      document.activeElement.blur();
    }
    if (changeListener) {
      instance.listen();
    }

    if (typeof endRow === 'undefined') {
      selection.setRangeEnd(priv.selRange.from, scrollToCell);

    } else {
      selection.setRangeEnd(new WalkontableCellCoords(endRow, endCol), scrollToCell);
    }
    instance.selection.finish();

    return true;
  };

  /**
   * Select cell `row`, `prop` or range finishing at `endRow`, `endProp`. By default, viewport will be scrolled to selection.
   *
   * @memberof Core#
   * @function selectCellByProp
   * @param {Number} row
   * @param {Object} prop
   * @param {Number} [endRow]
   * @param {Object} [endProp]
   * @param {Boolean} [scrollToCell=true] If `true`, viewport will be scrolled to the selection
   * @returns {Boolean}
   */
  this.selectCellByProp = function(row, prop, endRow, endProp, scrollToCell) {
    /* jshint ignore:start */
    arguments[1] = datamap.propToCol(arguments[1]);
    if (typeof arguments[3] !== 'undefined') {
      arguments[3] = datamap.propToCol(arguments[3]);
    }
    return instance.selectCell.apply(instance, arguments);
    /* jshint ignore:end */
  };

  /**
   * Deselects current cell selection on grid.
   *
   * @memberof Core#
   * @function deselectCell
   */
  this.deselectCell = function() {
    selection.deselect();
  };

  /**
   * Remove grid from DOM.
   *
   * @memberof Core#
   * @function destroy
   * @fires Hooks#afterDestroy
   */
  this.destroy = function() {

    instance._clearTimeouts();
    if (instance.view) { // in case HT is destroyed before initialization has finished
      instance.view.destroy();
    }
    empty(instance.rootElement);
    eventManager.destroy();

    Handsontable.hooks.run(instance, 'afterDestroy');
    Handsontable.hooks.destroy(instance);

    for (var i in instance) {
      if (instance.hasOwnProperty(i)) {
        // replace instance methods with post mortem
        if (typeof instance[i] === 'function') {
          instance[i] = postMortem;
        }
        // replace instance properties with null (restores memory)
        // it should not be necessary but this prevents a memory leak side effects that show itself in Jasmine tests
        else if (i !== 'guid') {
          instance[i] = null;
        }
      }
    }

    // replace private properties with null (restores memory)
    // it should not be necessary but this prevents a memory leak side effects that show itself in Jasmine tests
    priv = null;
    datamap = null;
    grid = null;
    selection = null;
    editorManager = null;
    instance = null;
    GridSettings = null;
  };

  /**
   * Replacement for all methods after Handsotnable was destroyed.
   *
   * @private
   */
  function postMortem() {
    throw new Error('This method cannot be called because this Handsontable instance has been destroyed');
  }

  /**
   * Returns active editor object. {@link Handsontable.EditorManager#getActiveEditor}
   *
   * @memberof Core#
   * @function getActiveEditor
   * @returns {Object}
   */
  this.getActiveEditor = function() {
    return editorManager.getActiveEditor();
  };

  /**
   * Returns plugin instance by plugin name
   *
   * @memberof Core#
   * @function getPlugin
   * @param {String} pluginName
   * @returns {*}
   * @since 0.15.0
   */
  this.getPlugin = function(pluginName) {
    return getPlugin(this, pluginName);
  };

  /**
   * Return Handsontable instance.
   *
   * @memberof Core#
   * @function getInstance
   * @returns {Handsontable}
   */
  this.getInstance = function() {
    return instance;
  };

  /**
   * Adds listener to specified hook name and only for this Handsontable instance.
   *
   * @memberof Core#
   * @function addHook
   * @see Hooks#add
   * @param {String} key Hook name
   * @param {Function|Array} callback Function or array of Functions
   *
   * @example
   * ```js
   * hot.addHook('beforeInit', myCallback);
   * ```
   */
  this.addHook = function(key, callback) {
    Handsontable.hooks.add(key, callback, instance);
  };

  /**
   * Adds listener to specified hook name and only for this Handsontable instance. After hook runs this
   * listener will be automatically removed.
   *
   * @memberof Core#
   * @function addHookOnce
   * @see Hooks#once
   * @param {String} key Hook name
   * @param {Function|Array} callback Function or array of Functions
   *
   * @example
   * ```js
   * hot.addHookOnce('beforeInit', myCallback);
   * ```
   */
  this.addHookOnce = function(key, callback) {
    Handsontable.hooks.once(key, callback, instance);
  };

  /**
   * Removes the hook listener previously registered with {@link Core#addHook}.
   *
   * @memberof Core#
   * @function removeHook
   * @see Hooks#remove
   * @param {String} key Hook name
   * @param {Function} callback Function which have been registered via {@link Core#addHook}
   *
   * @example
   * ```js
   * hot.removeHook('beforeInit', myCallback);
   * ```
   */
  this.removeHook = function(key, callback) {
    Handsontable.hooks.remove(key, callback, instance);
  };

  /**
   * @memberof Core#
   * @function runHooks
   * @see Hooks#run
   * @param {String} key Hook name
   * @param {*} [p1]
   * @param {*} [p2]
   * @param {*} [p3]
   * @param {*} [p4]
   * @param {*} [p5]
   * @param {*} [p6]
   * @returns {*}
   *
   * @example
   * ```js
   * hot.runHooks('beforeInit');
   * ```
   */
  this.runHooks = function(key, p1, p2, p3, p4, p5, p6) {
    return Handsontable.hooks.run(instance, key, p1, p2, p3, p4, p5, p6);
  };

  this.timeouts = [];

  /**
   * Sets timeout. Purpose of this method is to clear all known timeouts when `destroy` method is called.
   *
   * @param {*} handle
   * @private
   */
  this._registerTimeout = function(handle) {
    this.timeouts.push(handle);
  };

  /**
   * Clears all known timeouts.
   *
   * @private
   */
  this._clearTimeouts = function() {
    for (var i = 0, ilen = this.timeouts.length; i < ilen; i++) {
      clearTimeout(this.timeouts[i]);
    }
  };

  /**
   * Handsontable version
   *
   * @type {String}
   */
  this.version = Handsontable.version;

  Handsontable.hooks.run(instance, 'construct');
};

/**
 * @alias Options
 * @constructor
 * @description

 * ## Constructor options
 *
 * Constructor options are applied using an object literal passed as a first argument to the Handsontable constructor.
 *
 * ```js
 * var hot = new Handsontable(document.getElementById('example1'), {
 *   data: myArray,
 *   width: 400,
 *   height: 300
 * })
 * ```
 *
 * ---
 * ## Cascading configuration
 *
 * Handsontable 0.9 and newer is using *Cascading Configuration*, which is fast way to provide configuration options
 * for whole table, its columns and particular cells.
 *
 * Consider the following example:
 * ```js
 * var hot = new Handsontable(document.getElementById('example'), {
 *   readOnly: true,
 *   columns: [
 *     {readOnly: false},
 *     {},
 *     {}
 *   ],
 *   cells: function (row, col, prop) {
 *     var cellProperties = {};
 *
 *     if (row === 0 && col === 0) {
 *       cellProperties.readOnly = true;
 *     }
 *
 *     return cellProperties;
 *   }
 * });
 * ```
 *
 * The above notation will result in all TDs being *read only*, except for first column TDs which will be *editable*, except for the TD in top left corner which will still be *read only*.
 *
 * ### The Cascading Configuration model
 *
 * ##### 1. Constructor
 *
 * Configuration options that are provided using first-level `handsontable(container, {option: "value"})` and `updateSettings` method.
 *
 * ##### 2. Columns
 *
 * Configuration options that are provided using second-level object `handsontable(container, {columns: {option: "value"}]})`
 *
 * ##### 3. Cells
 *
 * Configuration options that are provided using second-level function `handsontable(container, {cells: function: (row, col, prop){ }})`
 *
 * ---
 * ## Architecture performance
 *
 * The Cascading Configuration model is based on prototypical inheritance. It is much faster and memory efficient compared
 * to the previous model that used jQuery extend. See: [http://jsperf.com/extending-settings](http://jsperf.com/extending-settings).
 *
 * ---
 * __Important notice:__ In order for the data separation to work properly, make sure that each instance of Handsontable has a unique `id`.
 */
var DefaultSettings = function() {
};

DefaultSettings.prototype = {
  /**
   * @description
   * Initial data source that will be bound to the data grid __by reference__ (editing data grid alters the data source).
   * Can be Array of Array, Array of Objects or Function.
   *
   * See [Understanding binding as reference](http://handsontable.com/demo/understanding_reference.html).
   *
   * @type {Array|Function}
   * @default undefined
   */
  data: void 0,

  /**
   * @description
   * Defines the structure of a new row when data source is an object.
   * Default like the first data row Array or Object.
   *
   *  See [demo/datasources.html](http://handsontable.com/demo/datasources.html) for examples.
   *
   * @type {Object}
   * @default undefined
   */
  dataSchema: void 0,

  /**
   * Width of the grid. Can be a number or a function that returns a number.
   *
   * @type {Number|Function}
   * @default undefined
   */
  width: void 0,

  /**
   * Height of the grid. Can be a number or a function that returns a number.
   *
   * @type {Number|Function}
   * @default undefined
   */
  height: void 0,

  /**
   * @description
   * Initial number of rows.
   *
   * __Notice:__ This option only has effect in Handsontable constructor and only if `data` option is not provided
   *
   * @type {Number}
   * @default 5
   */
  startRows: 5,

  /**
   * @description
   * Initial number of columns.
   *
   * __Notice:__ This option only has effect in Handsontable constructor and only if `data` option is not provided
   *
   * @type {Number}
   * @default 5
   */
  startCols: 5,

  /**
   * Setting `true` or `false` will enable or disable the default row headers (1, 2, 3).
   * You can also define an array `['One', 'Two', 'Three', ...]` or a function to define the headers.
   * If a function is set the index of the row is passed as a parameter.
   *
   * @type {Boolean|Array|Function}
   * @default null
   * @example
   * ```js
   * ...
   * // as boolean
   * rowHeaders: true,
   * ...
   *
   * ...
   * // as array
   * rowHeaders: [1, 2, 3],
   * ...
   *
   * ...
   * // as function
   * rowHeaders: function(index) {
   *   return index + ': AB';
   * },
   * ...
   * ```
   */
  rowHeaders: null,

  /**
   * Setting `true` or `false` will enable or disable the default column headers (A, B, C).
   * You can also define an array `['One', 'Two', 'Three', ...]` or a function to define the headers.
   * If a function is set the index of the column is passed as a parameter.
   *
   * @type {Boolean|Array|Function}
   * @default null
   * @example
   * ```js
   * ...
   * // as boolean
   * colHeaders: true,
   * ...
   *
   * ...
   * // as array
   * colHeaders: ['A', 'B', 'C'],
   * ...
   *
   * ...
   * // as function
   * colHeaders: function(index) {
   *   return index + ': AB';
   * },
   * ...
   * ```
   */
  colHeaders: null,

  /**
   * Defines column widths in pixels. Accepts number, string (that will be converted to number),
   * array of numbers (if you want to define column width separately for each column) or a
   * function (if you want to set column width dynamically on each render).
   *
   * @type {Array|Function|Number|String}
   * @default undefined
   */
  colWidths: void 0,

  /**
   * @description
   * Defines the cell properties and data binding for certain columns.
   *
   * __Notice:__ Using this option sets a fixed number of columns (options `startCols`, `minCols`, `maxCols` will be ignored).
   *
   * See [demo/datasources.html](http://handsontable.com/demo/datasources.html) for examples.
   *
   * @type {Array}
   * @default undefined
   * @example
   * ```js
   * ...
   * var exampleContainer = document.getElementById('example');
   * var hot = new Handsontable(exampleContainer, {
   *   columns: [
   *     {
   *       // column options for the first column
   *       type: 'numeric',
   *       format: '0,0.00 $'
   *     },
   *     {
   *       // column options for the second column
   *       type: 'text',
   *       readOnly: true
   *     }
   *   ]
   * });
   * ...
   * ```
   */
  columns: void 0,

  /**
   * @description
   * Defines the cell properties for given `row`, `col`, `prop` coordinates.
   * Any constructor or column option may be overwritten for a particular cell (row/column combination), using `cell`
   * array passed to the Handsontable constructor. Or using `cells` function property to the Handsontable constructor.
   *
   * @type {Function}
   * @default undefined
   * @example
   * ```js
   * ...
   * var hot = new Handsontable(document.getElementById('example'), {
   *   cells: function (row, col, prop) {
   *     var cellProperties = {};
   *
   *     if (row === 0 && col === 0) {
   *       cellProperties.readOnly = true;
   *     }
   *
   *     return cellProperties;
   *   }
   * });
   * ...
   * ```
   */
  cells: void 0,

  /**
   * Any constructor or column option may be overwritten for a particular cell (row/column combination), using `cell`
   * array passed to the Handsontable constructor.
   *
   * @type {Array}
   * @default []
   * @example
   * ```js
   * ...
   * var hot = new Handsontable(document.getElementById('example'), {
   *   cell: [
   *     {row: 0, col: 0, readOnly: true}
   *   ]
   * });
   * ...
   * ```
   */
  cell: [],

  /**
   * @description
   * If `true`, enables {@link Comments} plugin, which enables applying cell comments through the context menu
   * (configurable with context menu keys commentsAddEdit, commentsRemove).
   *
   * To initialize Handsontable with predefined comments, provide cell coordinates and comment texts in form of an array.
   *
   * See [Comments](http://handsontable.com/demo/comments.html) demo for examples.
   *
   * @since 0.11.0
   * @type {Boolean|Array}
   * @default false
   * @example
   * ```js
   * ...
   * var hot = new Handsontable(document.getElementById('example'), {
   *   comments: [{row: 1, col: 1, comment: "Test comment"}]
   * });
   * ...
   * ```
   */
  comments: false,

  /**
   * @description
   * If `true`, enables Custom Borders plugin, which enables applying custom borders through the context menu (configurable with context menu key borders).
   *
   * To initialize Handsontable with predefined custom borders, provide cell coordinates and border styles in form of an array.
   *
   * See [Custom Borders](http://handsontable.com/demo/custom_borders.html) demo for examples.
   *
   * @since 0.11.0
   * @type {Boolean|Array}
   * @default false
   * @example
   * ```js
   * ...
   * var hot = new Handsontable(document.getElementById('example'), {
   *   customBorders: [
   *     {range: {
   *       from: {row: 1, col: 1},
   *       to: {row: 3, col: 4}},
   *       left: {},
   *       right: {},
   *       top: {},
   *       bottom: {}
   *     }
   *   ],
   * });
   * ...
   *
   * // or
   * ...
   * var hot = new Handsontable(document.getElementById('example'), {
   *   customBorders: [
   *     {row: 2, col: 2, left: {width: 2, color: 'red'},
   *       right: {width: 1, color: 'green'}, top: '', bottom: ''}
   *   ],
   * });
   * ...
   * ```
   */
  customBorders: false,

  /**
   * Minimum number of rows. At least that amount of rows will be created during initialization.
   *
   * @type {Number}
   * @default 0
   */
  minRows: 0,

  /**
   * Minimum number of columns. At least that many of columns will be created during initialization.
   *
   * @type {Number}
   * @default 0
   */
  minCols: 0,

  /**
   * Maximum number of rows.
   *
   * @type {Number}
   * @default Infinity
   */
  maxRows: Infinity,

  /**
   * Maximum number of cols.
   *
   * @type {Number}
   * @default Infinity
   */
  maxCols: Infinity,

  /**
   * When set to 1 (or more), Handsontable will add a new row at the end of grid if there are no more empty rows.
   *
   * @type {Number}
   * @default 0
   */
  minSpareRows: 0,

  /**
   * When set to 1 (or more), Handsontable will add a new column at the end of grid if there are no more empty columns.
   *
   * @type {Number}
   * @default 0
   */
  minSpareCols: 0,

  /**
   * @type {Boolean}
   * @default true
   */
  allowInsertRow: true,

  /**
   * @type {Boolean}
   * @default true
   */
  allowInsertColumn: true,

  /**
   * @type {Boolean}
   * @default true
   */
  allowRemoveRow: true,

  /**
   * @type {Boolean}
   * @default true
   */
  allowRemoveColumn: true,

  /**
   * If true, selection of multiple cells using keyboard or mouse is allowed.
   *
   * @type {Boolean}
   * @default true
   */
  multiSelect: true,

  /**
   * Enables the fill handle (drag-down and copy-down) functionality, which shows the small rectangle in bottom
   * right corner of the selected area, that let's you expand values to the adjacent cells.
   *
   * Possible values: `true` (to enable in all directions), `"vertical"` or `"horizontal"` (to enable in one direction),
   * `false` (to disable completely). Setting to `true` enables the fillHandle plugin.
   *
   * @type {Boolean|String}
   * @default true
   */
  fillHandle: true,

  /**
   * Allows to specify the number of rows fixed (aka freezed) on the top of the table.
   *
   * @type {Number}
   * @default 0
   */
  fixedRowsTop: 0,

  /**
   * Allows to specify the number of columns fixed (aka freezed) on the left side of the table.
   *
   * @type {Number}
   * @default 0
   */
  fixedColumnsLeft: 0,

  /**
   * If `true`, mouse click outside the grid will deselect the current selection.
   *
   * @type {Boolean}
   * @default true
   */
  outsideClickDeselects: true,

  /**
   * If `true`, <kbd>ENTER</kbd> begins editing mode (like Google Docs). If `false`, <kbd>ENTER</kbd> moves to next
   * row (like Excel) and adds new row if necessary. <kbd>TAB</kbd> adds new column if necessary.
   *
   * @type {Boolean}
   * @default true
   */
  enterBeginsEditing: true,

  /**
   * Defines cursor move after <kbd>ENTER</kbd> is pressed (<kbd>SHIFT</kbd> + <kbd>ENTER</kbd> uses negative vector).
   * Can be an object or a function that returns an object. The event argument passed to the function
   * is a DOM Event object received after a <kbd>ENTER</kbd> key has been pressed. This event object can be used to check
   * whether user pressed <kbd>ENTER</kbd> or <kbd>SHIFT</kbd> + <kbd>ENTER</kbd>.
   *
   * @type {Object|Function}
   * @default {row: 1, col: 0}
   */
  enterMoves: {row: 1, col: 0},

  /**
   * Defines cursor move after <kbd>TAB</kbd> is pressed (<kbd>SHIFT</kbd> + <kbd>TAB</kbd> uses negative vector).
   * Can be an object or a function that returns an object. The event argument passed to the function
   * is a DOM Event object received after a <kbd>TAB</kbd> key has been pressed. This event object can be used to check
   * whether user pressed <kbd>TAB</kbd> or <kbd>SHIFT</kbd> + <kbd>TAB</kbd>.
   *
   * @type {Object}
   * @default {row: 0, col: 1}
   */
  tabMoves: {row: 0, col: 1},

  /**
   * If `true`, pressing <kbd>TAB</kbd> or right arrow in the last column will move to first column in next row
   *
   * @type {Boolean}
   * @default false
   */
  autoWrapRow: false,

  /**
   * If `true`, pressing <kbd>ENTER</kbd> or down arrow in the last row will move to first row in next column
   *
   * @type {Boolean}
   * @default false
   */
  autoWrapCol: false,

  /**
   * Maximum number of rows than can be copied to clipboard using <kbd>CTRL</kbd> + <kbd>C</kbd>.
   *
   * @type {Number}
   * @default 1000
   */
  copyRowsLimit: 1000,

  /**
   * Maximum number of columns than can be copied to clipboard using <kbd>CTRL</kbd> + <kbd>C</kbd>.
   *
   * @type {Number}
   * @default 1000
   */
  copyColsLimit: 1000,

  /**
   * Defines paste (<kbd>CTRL</kbd> + <kbd>V</kbd>) behavior. Default value `"overwrite"` will paste clipboard value over current selection.
   * When set to `"shift_down"`, clipboard data will be pasted in place of current selection, while all selected cells are moved down.
   * When set to `"shift_right"`, clipboard data will be pasted in place of current selection, while all selected cells are moved right.
   *
   * @type {String}
   * @default 'overwrite'
   */
  pasteMode: 'overwrite',

  /**
   * @description
   * Turn on saving the state of column sorting, columns positions and columns sizes in local storage.
   *
   * You can save any sort of data in local storage in to preserve table state between page reloads.
   * In order to enable data storage mechanism, `persistentState` option must be set to `true` (you can set it
   * either during Handsontable initialization or using the `updateSettings` method). When `persistentState` is enabled it exposes 3 hooks:
   *
   * __persistentStateSave__ (key: String, value: Mixed)
   *
   *   * Saves value under given key in browser local storage.
   *
   * __persistentStateLoad__ (key: String, valuePlaceholder: Object)
   *
   *   * Loads `value`, saved under given key, form browser local storage. The loaded `value` will be saved in `valuePlaceholder.value`
   *     (this is due to specific behaviour of `Hooks.run()` method). If no value have been saved under key `valuePlaceholder.value`
   *     will be `undefined`.
   *
   * __persistentStateReset__ (key: String)
   *
   *   * Clears the value saved under `key`. If no `key` is given, all values associated with table will be cleared.
   *
   * __Note:__ The main reason behind using `persistentState` hooks rather than regular LocalStorage API is that it
   * ensures separation of data stored by multiple Handsontable instances. In other words, if you have two (or more)
   * instances of Handsontable on one page, data saved by one instance won't be accessible by the second instance.
   * Those two instances can store data under the same key and no data would be overwritten.
   *
   * __Important:__ In order for the data separation to work properly, make sure that each instance of Handsontable has a unique `id`.
   *
   * @type {Boolean}
   * @default false
   */
  persistentState: false,

  /**
   * Class name for all visible rows in current selection.
   *
   * @type {String}
   * @default undefined
   */
  currentRowClassName: void 0,

  /**
   * Class name for all visible columns in current selection.
   *
   * @type {String}
   * @default undefined
   */
  currentColClassName: void 0,

  /**
   * Class name for all handsontable container element.
   *
   * @type {String|Array}
   * @default undefined
   */
  className: void 0,

  /**
   * Class name for all tables inside container element.
   *
   * @since 0.17.0
   * @type {String|Array}
   * @default undefined
   */
  tableClassName: void 0,

  /**
   * @description
   * [Column stretching](http://handsontable.com/demo/scroll.html) mode. Possible values: `"none"`, `"last"`, `"all"`.
   *
   * @type {String}
   * @default 'none'
   */
  stretchH: 'none',

  /**
   * Lets you overwrite the default `isEmptyRow` method.
   *
   * @type {Function}
   * @param {Number} row
   * @returns {Boolean}
   */
  isEmptyRow: function(row) {
    var col, colLen, value, meta;

    for (col = 0, colLen = this.countCols(); col < colLen; col++) {
      value = this.getDataAtCell(row, col);

      if (value !== '' && value !== null && typeof value !== 'undefined') {
        if (typeof value === 'object') {
          meta = this.getCellMeta(row, col);

          return isObjectEquals(this.getSchema()[meta.prop], value);
        }
        return false;
      }
    }

    return true;
  },

  /**
   * Lets you overwrite the default `isEmptyCol` method.
   *
   * @type {Function}
   * @param {Number} col
   * @returns {Boolean}
   */
  isEmptyCol: function(col) {
    var row, rowLen, value;

    for (row = 0, rowLen = this.countRows(); row < rowLen; row++) {
      value = this.getDataAtCell(row, col);

      if (value !== '' && value !== null && typeof value !== 'undefined') {
        return false;
      }
    }

    return true;
  },

  /**
   * When set to `true`, the table is rerendered when it is detected that it was made visible in DOM.
   *
   * @type {Boolean}
   * @default true
   */
  observeDOMVisibility: true,

  /**
   * If set to `true`, cells will accept value that is marked as invalid by cell `validator`, with a background color
   * automatically applied using CSS class `htInvalid`. If set to `false`, cells will not accept invalid value.
   *
   * @type {Boolean}
   * @default true
   * @since 0.9.5
   */
  allowInvalid: true,

  /**
   * CSS class name for cells that did not pass validation.
   *
   * @type {String}
   * @default 'htInvalid'
   */
  invalidCellClassName: 'htInvalid',

  /**
   * When set to an non-empty string, displayed as the cell content for empty cells.
   *
   * @type {Boolean|String}
   * @default false
   */
  placeholder: false,

  /**
   * CSS class name for cells that have a placeholder in use.
   *
   * @type {String}
   * @default 'htPlaceholder'
   */
  placeholderCellClassName: 'htPlaceholder',

  /**
   * CSS class name for read-only cells.
   *
   * @type {String}
   * @default 'htDimmed'
   */
  readOnlyCellClassName: 'htDimmed',

  /**
   * String may be one of the following predefined values: `autocomplete`, `checkbox`, `text`, `numeric`. Function will
   * receive the following arguments: `function(instance, TD, row, col, prop, value, cellProperties) {}`.
   * You can map your own function to a string like this: `Handsontable.cellLookup.renderer.myRenderer = myRenderer;`
   *
   * @type {String|Function}
   * @default undefined
   */
  renderer: void 0,

  /**
   * @type {String}
   * @default 'htCommentCell'
   */
  commentedCellClassName: 'htCommentCell',

  /**
   * Setting to `true` enables selecting just a fragment of the text within a single cell or between adjacent cells.
   *
   * @type {Boolean}
   * @default false
   */
  fragmentSelection: false,

  /**
   * @description
   * Make cell [read only](http://handsontable.com/demo/readonly.html).
   *
   * @type {Boolean}
   * @default false
   */
  readOnly: false,

  /**
   * @description
   * Skips the column on paste and pastes the data on the next column to the right
   *
   * @type {Boolean}
   * @default false
   */
  skipColumnOnPaste: false,

  /**
   * @description
   * Setting to true enables the search plugin (see [demo](http://handsontable.com/demo/search.html)).
   *
   * @type {Boolean}
   * @default false
   */
  search: false,

  /**
   * @description
   * Shortcut to define combination of cell renderer and editor for the column.
   *
   * Possible values:
   *  * text
   *  * [numeric](http://handsontable.com/demo/numeric.html)
   *  * [date](http://handsontable.com/demo/date.html)
   *  * [checkbox](http://handsontable.com/demo/checkbox.html)
   *  * [autocomplete](http://handsontable.com/demo/autocomplete.html)
   *  * [handsontable](http://handsontable.com/demo/handsontable.html)
   *
   * @type {String}
   * @default 'text'
   */
  type: 'text',

  /**
   * @description
   * Make cell copyable (pressing <kbd>CTRL</kbd> + <kbd>C</kbd> on your keyboard moves its value to system clipboard).
   *
   * __Note:__ this setting is `false` by default for cells with type `password`.
   *
   * @type {Boolean}
   * @default true
   * @since 0.10.2
   */
  copyable: true,

  /**
   * String, rendering function or boolean.
   *
   * String may be one of the following predefined values:
   *  * [autocomplete](http://handsontable.com/demo/autocomplete.html)
   *  * [checkbox](http://handsontable.com/demo/checkbox.html)
   *  * [date](http://handsontable.com/demo/date.html)
   *  * [dropdown](http://handsontable.com/demo/dropdown.html)
   *  * [handsontable](http://handsontable.com/demo/handsontable.html)
   *  * [mobile](http://docs.handsontable.com/demo-mobiles-and-tablets.html)
   *  * [password](http://handsontable.com/demo/password.html)
   *  * [select](http://handsontable.com/demo/selectEditor.html)
   *  * text
   *
   * Or you can disable cell editing passing `false`.
   *
   * @type {String|Function|Boolean}
   * @default 'text'
   */
  editor: void 0,

  /**
   * @description
   * Autocomplete definitions. See [demo/autocomplete.html](http://handsontable.com/demo/autocomplete.html) for examples and definitions.
   *
   * @type {Array}
   * @default undefined
   */
  autoComplete: void 0,

  /**
   * Control number of choices for autocomplete (or dropdown) cells. After exceeding it scrollbar for dropdown list of choices will be visible.
   *
   * @since 0.18.0
   * @type {Number}
   * @default 10
   */
  visibleRows: 10,

  /**
   * Makes autocomplete or dropdown width the same as the edited cell width. If `false` then editor will be scaled
   * according to its content.
   *
   * @since 0.17.0
   * @type {Boolean}
   * @default true
   */
  trimDropdown: true,

  /**
   * Setting to true enables the debug mode, currently used to test the correctness of the row and column
   * header fixed positioning on a layer above the master table.
   *
   * @type {Boolean}
   * @default false
   */
  debug: false,

  /**
   * When set to `true`, the text of the cell content is wrapped if it does not fit in the fixed column width.
   *
   * @type {Boolean}
   * @default true
   * @since 0.11.0
   */
  wordWrap: true,

  /**
   * CSS class name added to cells with cell meta `wordWrap: false`.
   *
   * @type {String}
   * @default 'htNoWrap'
   * @since 0.11.0
   */
  noWordWrapClassName: 'htNoWrap',

  /**
   * @description
   * Defines if the right-click context menu should be enabled. Context menu allows to create new row or
   * column at any place in the grid. Possible values: `true` (to enable basic options), `false` (to disable completely)
   * or array of any available strings: `["row_above", "row_below", "col_left", "col_right",
   * "remove_row", "remove_col", "undo", "redo", "sep1", "sep2", "sep3"]`.
   *
   * See [demo/contextmenu.html](http://handsontable.com/demo/contextmenu.html) for examples.
   *
   * @type {Boolean|Array|Object}
   * @default undefined
   */
  contextMenu: void 0,

  /**
   * @description
   * Defines if the dropdown menu in headers should be enabled. Dropdown menu allows to put custom or predefined actions
   * which can intreact with selected column.
   * Possible values: `true` (to enable basic options), `false` (to disable completely)
   * or array of any available strings: `["row_above", "row_below", "col_left", "col_right",
   * "remove_row", "remove_col", "undo", "redo", "clear_column", "sep1", "sep2", "sep3"]`.
   *
   * See [demo/dropdownmenu.html](http://handsontable.com/demo/dropdownmenu.html) for examples.
   *
   * @type {Boolean|Array|Object}
   * @default undefined
   */
  dropdownMenu: void 0,

  /**
   * If `true`, undo/redo functionality is enabled.
   *
   * @type {Boolean}
   * @default undefined
   */
  undo: void 0,

  /**
   * @description
   * Turn on [Column sorting](http://handsontable.com/demo/sorting.html).
   *
   * @type {Boolean|Object}
   * @default undefined
   */
  columnSorting: void 0,

  /**
   * @description
   * Turn on [Manual column move](http://docs.handsontable.com/demo-resizing.html), if set to a boolean or define initial
   * column order, if set to an array of column indexes.
   *
   * @type {Boolean|Array}
   * @default undefined
   */
  manualColumnMove: void 0,

  /**
   * @description
   * Turn on [Manual column resize](http://docs.handsontable.com/demo-resizing.html), if set to a boolean or define initial
   * column resized widths, if set to an array of numbers.
   *
   * @type {Boolean|Array}
   * @default undefined
   */
  manualColumnResize: void 0,

  /**
   * @description
   * Turn on [Manual row move](http://docs.handsontable.com/demo-resizing.html), if set to a boolean or define initial
   * row order, if set to an array of row indexes.
   *
   * @type {Boolean|Array}
   * @default undefined
   * @since 0.11.0
   */
  manualRowMove: void 0,

  /**
   * @description
   * Turn on [Manual row resize](http://docs.handsontable.com/demo-resizing.html), if set to a boolean or define initial
   * row resized heights, if set to an array of numbers.
   *
   * @type {Boolean|Array}
   * @default undefined
   * @since 0.11.0
   */
  manualRowResize: void 0,

  /**
   * @description
   * Setting to true or array enables the mergeCells plugin, which enables the merging of the cells. (see [demo](http://handsontable.com/demo/merge_cells.html)).
   * You can provide the merged cells on the pageload if you feed the mergeCells option with an array.
   *
   * @type {Boolean|Array}
   * @default false
   */
  mergeCells: false,

  /**
   * Number of rows to be prerendered before and after the viewport is changed. Default value is `'auto'` which means
   * that Handsontable tries to calculates offset for best performance.
   *
   * @type {Number|String}
   * @default 'auto'
   */
  viewportRowRenderingOffset: 'auto',

  /**
   * Number of columns to be prerendered before and after the viewport is changed. Default value is `'auto'` which means
   * that Handsontable tries to calculates offset for best performance.
   *
   * @type {Number|String}
   * @default 'auto'
   */
  viewportColumnRenderingOffset: 'auto',

  /**
   * Configuration of the plugin, allowing the user to show/hide certain columns
   *
   * @type {Object}
   * @default undefined
   * @since
   */
  hiddenColumns: void 0,

  /**
   * A usually small function or regular expression that validates the input.
   * After you determine if the input is valid, execute `callback(true)` or `callback(false)` to proceed with the execution.
   * In function, `this` binds to cellProperties.
   *
   * @type {Function|RegExp}
   * @default undefined
   * @since 0.9.5
   */
  validator: void 0,

  /**
   * @description
   * Disable visual cells selection.
   *
   * Possible values:
   *  * `true` - Disables any type of visual selection (current and area selection),
   *  * `false` - Enables any type of visual selection. This is default value.
   *  * `current` - Disables to appear only current selected cell.
   *  * `area` - Disables to appear only multiple selected cells.
   *
   * @type {Boolean|String|Array}
   * @default false
   * @since 0.13.2
   * @example
   * ```js
   * ...
   * // as boolean
   * disableVisualSelection: true,
   * ...
   *
   * ...
   * // as string ('current' or 'area')
   * disableVisualSelection: 'current',
   * ...
   *
   * ...
   * // as array
   * disableVisualSelection: ['current', 'area'],
   * ...
   * ```
   */
  disableVisualSelection: false,

  /**
   * @description
   * Set whether to display the current sorting indicator (a triangle icon in the column header, specifying the sorting order).
   *
   * @type {Boolean}
   * @default false
   * @since 0.15.0-beta3
   */
  sortIndicator: false,
  manualColumnFreeze: void 0,

  /**
   * @description
   * Defines whether Handsontable should trim the whitespace at the begging and the end of the cell contents
   *
   * @type {Boolean}
   * @default true
   */
  trimWhitespace: true,
  settings: void 0,
  source: void 0,
  title: void 0,

  /**
   * Data template for `'checkbox'` type when checkbox is checked.
   *
   * Option desired for cell which `'checkbox'` type.
   *
   * @type {Boolean|String}
   * @default true
   */
  checkedTemplate: void 0,

  /**
   * Data template for `'checkbox'` type when checkbox is unchecked.
   *
   * Option desired for cell which `'checkbox'` type.
   *
   * @type {Boolean|String}
   * @default false
   */
  uncheckedTemplate: void 0,

  /**
   * @description
   * Object which describes if renderer should create checkbox element with label element as a parent. Option desired for
   * cell which [checkbox](http://docs.handsontable.com/demo-checkbox.html) type.
   *
   * By default [checkbox](http://docs.handsontable.com/demo-checkbox.html) renderer is rendered without a label.
   *
   * Possible object properties:
   *  * `property` - String which describes from what data object property will be used as a label.
   * text (eg. `label: {property: 'name.last'}`). This option works only if data was passed as array of objects.
   *  * `position` - String which describes where to place label text (before or after checkbox element).
   * Valid value is: `'before'` or '`after`'. Default is `'after'`.
   *  * `value` - String or Function which will be used as label text.
   *
   *
   * @since 0.19.0
   * @type {Object}
   * @default undefined
   */
  label: void 0,

  /**
   * Display format. See http://numeric.com.
   *
   * Option desired for cell which `'numeric'` type.
   */
  format: void 0,

  /**
   * @description
   * Language display format. See [numericjs](http://numeric.com). Option desired for cell which [numeric](http://docs.handsontable.com/demo-numeric.html) type.
   *
   * @type {String}
   * @default 'en'
   */
  language: void 0,

  /**
   * @description
   * Data source for cell with [select](http://docs.handsontable.com/demo-select.html) type.
   *
   * @type {Array}
   */
  selectOptions: void 0,

  /**
   * Enables or disables autoColumnSize plugin. Default value is `undefined` which is the same effect as `true`.
   * Disable this plugin can increase performance.
   *
   * Column width calculations are divided into sync and async part. Each of this part has own advantages and
   * disadvantages. Synchronous counting is faster but it blocks browser UI and asynchronous is slower but it does not
   * block Browser UI.
   *
   * To configure this sync/async line you can pass absolute value (columns) or percentage.
   * @example
   * ```js
   * ...
   * // as number (300 columns in sync, rest async)
   * autoColumnSize: {syncLimit: 300},
   * ...
   *
   * ...
   * // as string (percent)
   * autoColumnSize: {syncLimit: '40%'},
   * ...
   * ```
   *
   * `syncLimit` options is available since 0.16.0.
   *
   * @type {Object|Boolean}
   * @default {syncLimit: 50}
   */
  autoColumnSize: void 0,

  /**
   * Enables or disables autoRowSize plugin. Default value is `undefined` which is the same effect as `true`.
   * Disable this plugin can increase performance.
   *
   * Row height calculations are divided into sync and async part. Each of this part has own advantages and
   * disadvantages. Synchronous counting is faster but it blocks browser UI and asynchronous is slower but it does not
   * block Browser UI.
   *
   * To configure this sync/async line you can pass absolute value (rows) or percentage.
   * @example
   * ```js
   * ...
   * // as number (300 columns in sync, rest async)
   * autoRowSize: {syncLimit: 300},
   * ...
   *
   * ...
   * // as string (percent)
   * autoRowSize: {syncLimit: '40%'},
   * ...
   * ```
   *
   * `syncLimit` options is available since 0.16.0.
   *
   * @type {Object|Boolean}
   * @default {syncLimit: 1000}
   */
  autoRowSize: void 0,

  /**
   * Date validation format.
   *
   * Option desired for cell which `'date'` type.
   *
   * @type {String}
   * @default 'DD/MM/YYYY'
   */
  dateFormat: void 0,

  /**
   * If `true` then dates will be automatically formatted to match the desired format.
   *
   * Option desired for cell which `'date'` type.
   *
   * @type {Boolean}
   * @default false
   */
  correctFormat: false,

  /**
   * Definition of default value which will fill empty cells.
   *
   * Option desired for cell which `'date'` type.
   *
   * @type {String}
   */
  defaultDate: void 0,

  /**
   * If typed `true` value entered into cell must match to the autocomplete source. Otherwise cell will be invalid.
   *
   * Option desired for cell which `'autocomplete'` type.
   *
   * @type {Boolean}
   */
  strict: void 0,
};
Handsontable.DefaultSettings = DefaultSettings;<|MERGE_RESOLUTION|>--- conflicted
+++ resolved
@@ -324,7 +324,6 @@
       if (rlen === 0) {
         return false;
       }
-<<<<<<< HEAD
 
       var repeatCol
         , repeatRow
@@ -334,9 +333,6 @@
           row: end !== null ? end.row : null,
           col: end !== null ? end.col : null
         };
-=======
-      var repeatCol, repeatRow, cmax, rmax;
->>>>>>> 7804ca4d
 
       // insert data with specified pasteMode method
       switch (method) {
@@ -383,7 +379,6 @@
           current.row = start.row;
           current.col = start.col;
 
-<<<<<<< HEAD
           let selected = { // selected range
             row: (end && start) ? (end.row - start.row + 1) : 1,
             col: (end && start) ? (end.col - start.col + 1) : 1
@@ -409,29 +404,6 @@
             if ((end && current.row > end.row && rowSelectionLength > rowInputLength) ||
                 (!priv.settings.allowInsertRow && current.row > instance.countRows() - 1) ||
                 (current.row >= priv.settings.maxRows)) {
-=======
-          var iterators = {row: 0, col: 0}, // number of packages
-            selected = { // selected range
-              row: (end && start) ? (end.row - start.row + 1) : 1,
-              col: (end && start) ? (end.col - start.col + 1) : 1,
-            },
-            pushData = true;
-
-          if (['up', 'left'].indexOf(direction) !== -1) {
-            iterators = {
-              row: Math.ceil(selected.row / rlen) || 1,
-              col: Math.ceil(selected.col / input[0].length) || 1,
-            };
-          } else if (['down', 'right'].indexOf(direction) !== -1) {
-            iterators = {
-              row: 1,
-              col: 1,
-            };
-          }
-
-          for (r = 0; r < rlen; r++) {
-            if ((end && current.row > end.row) || (!priv.settings.allowInsertRow && current.row > instance.countRows() - 1) || (current.row >= priv.settings.maxRows)) {
->>>>>>> 7804ca4d
               break;
             }
             let logicalRow = r - skippedRow;
@@ -457,7 +429,6 @@
               }
               cellMeta = instance.getCellMeta(current.row, current.col);
 
-<<<<<<< HEAD
               if ((source === 'paste' || source === 'autofill') && cellMeta.skipColumnOnPaste) {
                 skippedColumn++;
                 current.col++;
@@ -465,30 +436,6 @@
                 continue;
               }
               let logicalColumn = c - skippedColumn;
-=======
-              if (!instance.getCellMeta(current.row, current.col).readOnly) {
-                var result,
-                  value = input[r][c],
-                  orgValue = instance.getDataAtCell(current.row, current.col),
-                  index = {
-                    row: r,
-                    col: c,
-                  },
-                  valueSchema,
-                  orgValueSchema;
-
-                if (source === 'autofill') {
-                  result = instance.runHooks('beforeAutofillInsidePopulate', index, direction, input, deltas, iterators, selected);
-
-                  if (result) {
-                    iterators = typeof result.iterators === 'undefined' ? iterators : result.iterators;
-                    value = typeof result.value === 'undefined' ? value : result.value;
-                  }
-                }
-                if (value !== null && typeof value === 'object') {
-                  if (orgValue === null || typeof orgValue !== 'object') {
-                    pushData = false;
->>>>>>> 7804ca4d
 
               if (cellMeta.readOnly) {
                 current.col++;
@@ -529,11 +476,8 @@
               if (pushData) {
                 setData.push([current.row, current.col, value]);
               }
-<<<<<<< HEAD
               pushData = true;
               current.col++;
-=======
->>>>>>> 7804ca4d
             }
             current.row++;
           }
