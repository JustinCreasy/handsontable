import {addClass, empty, isChildOfWebComponentTable, removeClass} from './helpers/dom/element';
import {columnFactory} from './helpers/setting';
import {isFunction} from './helpers/function';
import {warn} from './helpers/console';
import {isDefined, isUndefined, isRegExp, _injectProductInfo, isEmpty} from './helpers/mixed';
import {isMobileBrowser} from './helpers/browser';
import DataMap from './dataMap';
import EditorManager from './editorManager';
import EventManager from './eventManager';
import {deepClone, duckSchema, extend, isObject, isObjectEqual, deepObjectSize, hasOwnProperty, createObjectPropListener} from './helpers/object';
import {arrayFlatten, arrayMap, arrayEach, arrayReduce} from './helpers/array';
import {toSingleLine} from './helpers/templateLiteralTag';
import {getPlugin} from './plugins';
import {getRenderer} from './renderers';
import {getValidator} from './validators';
import {randomString} from './helpers/string';
import {rangeEach, rangeEachReverse} from './helpers/number';
import TableView from './tableView';
import DataSource from './dataSource';
import {translateRowsToColumns, cellMethodLookupFactory, spreadsheetColumnLabel} from './helpers/data';
import {getTranslator} from './utils/recordTranslator';
import {registerAsRootInstance, hasValidParameter, isRootInstance} from './utils/rootInstance';
import {CellCoords, CellRange, ViewportColumnsCalculator} from './3rdparty/walkontable/src';
import Hooks from './pluginHooks';
import DefaultSettings from './defaultSettings';
import {getCellType} from './cellTypes';
import {getTranslatedPhrase} from './i18n';
import {hasLanguageDictionary} from './i18n/dictionariesManager';
import {warnUserAboutLanguageRegistration, applyLanguageSetting, normalizeLanguageCode} from './i18n/utils';
import {startObserving as keyStateStartObserving, stopObserving as keyStateStopObserving} from './utils/keyStateObserver';
import {Selection} from './selection';

let activeGuid = null;

/**
 * Handsontable constructor
 *
 * @core
 * @constructor Core
 * @description
 *
 * After Handsontable is constructed, you can modify the grid behavior using the available public methods.
 *
 * ---
 * ## How to call methods
 *
 * These are 2 equal ways to call a Handsontable method:
 *
 * ```js
 * // all following examples assume that you constructed Handsontable like this
 * const hot = new Handsontable(document.getElementById('example1'), options);
 *
 * // now, to use setDataAtCell method, you can either:
 * ht.setDataAtCell(0, 0, 'new value');
 * ```
 *
 * Alternatively, you can call the method using jQuery wrapper (__obsolete__, requires initialization using our jQuery guide
 * ```js
 *   $('#example1').handsontable('setDataAtCell', 0, 0, 'new value');
 * ```
 * ---
 */
export default function Core(rootElement, userSettings, rootInstanceSymbol = false) {
  var priv,
    datamap,
    dataSource,
    grid,
    editorManager,
    preventScrollingToCell = false,
    instance = this,
    GridSettings = function() {
    },
    eventManager = new EventManager(instance);

  extend(GridSettings.prototype, DefaultSettings.prototype); // create grid settings as a copy of default settings
  extend(GridSettings.prototype, userSettings); // overwrite defaults with user settings
  extend(GridSettings.prototype, expandType(userSettings));

  applyLanguageSetting(GridSettings.prototype, userSettings.language);

  if (hasValidParameter(rootInstanceSymbol)) {
    registerAsRootInstance(this);
  }

  keyStateStartObserving();

  this.isDestroyed = false;
  this.rootElement = rootElement;
  this.isHotTableEnv = isChildOfWebComponentTable(this.rootElement);
  EventManager.isHotTableEnv = this.isHotTableEnv;

  this.container = document.createElement('div');
  this.renderCall = false;

  rootElement.insertBefore(this.container, rootElement.firstChild);

  if (process.env.HOT_PACKAGE_TYPE !== '\x63\x65' && isRootInstance(this)) {
    _injectProductInfo(userSettings.licenseKey, rootElement);
  }

  this.guid = `ht_${randomString()}`; // this is the namespace for global events

  const recordTranslator = getTranslator(instance);

  dataSource = new DataSource(instance);

  if (!this.rootElement.id || this.rootElement.id.substring(0, 3) === 'ht_') {
    this.rootElement.id = this.guid; // if root element does not have an id, assign a random id
  }
  priv = {
    cellSettings: [],
    columnSettings: [],
    columnsSettingConflicts: ['data', 'width', 'language'],
    settings: new GridSettings(), // current settings instance
    selRange: null, // exposed by public method `getSelectedRange`
    isPopulated: null,
    scrollable: null,
    firstRun: true
  };

  let selection = new Selection(priv.settings, {
    countCols: () => instance.countCols(),
    countRows: () => instance.countRows(),
    propToCol: (prop) => datamap.propToCol(prop),
    isEditorOpened: () => (instance.getActiveEditor() ? instance.getActiveEditor().isOpened() : false),
  });

  this.selection = selection;

  this.selection.addLocalHook('beforeSetRangeStart', (cellCoords) => {
    this.runHooks('beforeSetRangeStart', cellCoords);
  });

  this.selection.addLocalHook('beforeSetRangeStartOnly', (cellCoords) => {
    this.runHooks('beforeSetRangeStartOnly', cellCoords);
  });

  this.selection.addLocalHook('beforeSetRangeEnd', (cellCoords) => {
    this.runHooks('beforeSetRangeEnd', cellCoords);

    if (cellCoords.row < 0) {
      cellCoords.row = this.view.wt.wtTable.getFirstVisibleRow();
    }
    if (cellCoords.col < 0) {
      cellCoords.col = this.view.wt.wtTable.getFirstVisibleColumn();
    }
  });

  this.selection.addLocalHook('afterSetRangeEnd', (cellCoords) => {
    const preventScrolling = createObjectPropListener(false);
    const selectionRange = this.selection.getSelectedRange();
    const {from, to} = selectionRange.current();
    const selectionLayerLevel = selectionRange.size() - 1;

    this.runHooks('afterSelection',
      from.row, from.col, to.row, to.col, preventScrolling, selectionLayerLevel);
    this.runHooks('afterSelectionByProp',
      from.row, instance.colToProp(from.col), to.row, instance.colToProp(to.col), preventScrolling, selectionLayerLevel);

    const isSelectedByAnyHeader = this.selection.isSelectedByAnyHeader();
    const currentSelectedRange = this.selection.selectedRange.current();

    let scrollToCell = true;

    if (preventScrollingToCell) {
      scrollToCell = false;
    }

    if (preventScrolling.isTouched()) {
      scrollToCell = !preventScrolling.value;
    }

    if (scrollToCell !== false && !isSelectedByAnyHeader) {
      if (currentSelectedRange && !this.selection.isMultiple()) {
        this.view.scrollViewport(currentSelectedRange.from);
      } else {
        this.view.scrollViewport(cellCoords);
      }
    }

    const isSelectedByRowHeader = this.selection.isSelectedByRowHeader();
    const isSelectedByColumnHeader = this.selection.isSelectedByColumnHeader();

    // @TODO: These CSS classes are no longer needed anymore. They are used only as a indicator of the selected
    // rows/columns in the MergedCells plugin (via border.js#L520 in the walkontable module). After fixing
    // the Border class this should be removed.
    if (isSelectedByRowHeader && isSelectedByColumnHeader) {
      addClass(this.rootElement, ['ht__selection--rows', 'ht__selection--columns']);

    } else if (isSelectedByRowHeader) {
      removeClass(this.rootElement, 'ht__selection--columns');
      addClass(this.rootElement, 'ht__selection--rows');

    } else if (isSelectedByColumnHeader) {
      removeClass(this.rootElement, 'ht__selection--rows');
      addClass(this.rootElement, 'ht__selection--columns');

    } else {
      removeClass(this.rootElement, ['ht__selection--rows', 'ht__selection--columns']);
    }

    this._refreshBorders(null);
  });

  this.selection.addLocalHook('afterSelectionFinished', (cellRanges) => {
    const selectionLayerLevel = cellRanges.length - 1;
    const {from, to} = cellRanges[selectionLayerLevel];

    this.runHooks('afterSelectionEnd',
      from.row, from.col, to.row, to.col, selectionLayerLevel);
    this.runHooks('afterSelectionEndByProp',
      from.row, instance.colToProp(from.col), to.row, instance.colToProp(to.col), selectionLayerLevel);
  });

  this.selection.addLocalHook('afterIsMultipleSelection', (isMultiple) => {
    const changedIsMultiple = this.runHooks('afterIsMultipleSelection', isMultiple.value);

    if (isMultiple.value) {
      isMultiple.value = changedIsMultiple;
    }
  });

  this.selection.addLocalHook('beforeModifyTransformStart', (cellCoordsDelta) => {
    this.runHooks('modifyTransformStart', cellCoordsDelta);
  });
  this.selection.addLocalHook('afterModifyTransformStart', (coords, rowTransformDir, colTransformDir) => {
    this.runHooks('afterModifyTransformStart', coords, rowTransformDir, colTransformDir);
  });
  this.selection.addLocalHook('beforeModifyTransformEnd', (cellCoordsDelta) => {
    this.runHooks('modifyTransformEnd', cellCoordsDelta);
  });
  this.selection.addLocalHook('afterModifyTransformEnd', (coords, rowTransformDir, colTransformDir) => {
    this.runHooks('afterModifyTransformEnd', coords, rowTransformDir, colTransformDir);
  });
  this.selection.addLocalHook('afterDeselect', () => {
    editorManager.destroyEditor();

    this._refreshBorders();
    removeClass(this.rootElement, ['ht__selection--rows', 'ht__selection--columns']);

    this.runHooks('afterDeselect');
  });
  this.selection.addLocalHook('insertRowRequire', (totalRows) => {
    this.alter('insert_row', totalRows, 1, 'auto');
  });
  this.selection.addLocalHook('insertColRequire', (totalCols) => {
    this.alter('insert_col', totalCols, 1, 'auto');
  });

  grid = {
    /**
     * Inserts or removes rows and columns.
     *
     * @memberof Core#
     * @function alter
     * @private
     * @param {String} action Possible values: "insert_row", "insert_col", "remove_row", "remove_col".
     * @param {Number|Array} index Row or column visual index which from the alter action will be triggered.
     *                             Alter actions such as "remove_row" and "remove_col" support array indexes in the
     *                             format `[[index, amount], [index, amount]...]` this can be used to remove
     *                             non-consecutive columns or rows in one call.
     * @param {Number} amount Ammount rows or columns to remove.
     * @param {String} [source] Optional. Source of hook runner.
     * @param {Boolean} [keepEmptyRows] Optional. Flag for preventing deletion of empty rows.
     */
    alter(action, index, amount, source, keepEmptyRows) {
      var delta;

      amount = amount || 1;

      function spliceWith(data, index, count, toInject) {
        let valueFactory = () => {
          let result;

          if (toInject === 'array') {
            result = [];

          } else if (toInject === 'object') {
            result = {};
          }

          return result;
        };
        let spliceArgs = arrayMap(new Array(count), () => valueFactory());

        spliceArgs.unshift(index, 0);
        data.splice(...spliceArgs);
      }

      const normalizeIndexesGroup = (indexes) => {
        if (indexes.length === 0) {
          return [];
        }

        const sortedIndexes = [...indexes];

        // Sort the indexes in ascending order.
        sortedIndexes.sort(([indexA], [indexB]) => {
          if (indexA === indexB) {
            return 0;
          }

          return indexA > indexB ? 1 : -1;
        });

        // Normalize the {index, amount} groups into bigger groups.
        const normalizedIndexes = arrayReduce(sortedIndexes, (acc, [index, amount]) => {
          const previousItem = acc[acc.length - 1];
          const [prevIndex, prevAmount] = previousItem;
          const prevLastIndex = prevIndex + prevAmount;

          if (index <= prevLastIndex) {
            const amountToAdd = Math.max(amount - (prevLastIndex - index), 0);

            previousItem[1] += amountToAdd;
          } else {
            acc.push([index, amount]);
          }

          return acc;
        }, [sortedIndexes[0]]);

        return normalizedIndexes;
      };

      /* eslint-disable no-case-declarations */
      switch (action) {
        case 'insert_row':

          const numberOfSourceRows = instance.countSourceRows();

          if (instance.getSettings().maxRows === numberOfSourceRows) {
            return;
          }

          index = (isDefined(index)) ? index : numberOfSourceRows;

          delta = datamap.createRow(index, amount, source);
          spliceWith(priv.cellSettings, index, amount, 'array');

          if (delta) {
            if (selection.isSelected() && selection.selectedRange.current().from.row >= index) {
              selection.selectedRange.current().from.row += delta;
              selection.transformEnd(delta, 0); // will call render() internally
            } else {
              instance._refreshBorders(); // it will call render and prepare methods
            }
          }
          break;

        case 'insert_col':
          delta = datamap.createCol(index, amount, source);

          for (let row = 0, len = instance.countSourceRows(); row < len; row++) {
            if (priv.cellSettings[row]) {
              spliceWith(priv.cellSettings[row], index, amount);
            }
          }

          if (delta) {
            if (Array.isArray(instance.getSettings().colHeaders)) {
              var spliceArray = [index, 0];
              spliceArray.length += delta; // inserts empty (undefined) elements at the end of an array
              Array.prototype.splice.apply(instance.getSettings().colHeaders, spliceArray); // inserts empty (undefined) elements into the colHeader array
            }

            if (selection.isSelected() && selection.selectedRange.current().from.col >= index) {
              selection.selectedRange.current().from.col += delta;
              selection.transformEnd(0, delta); // will call render() internally
            } else {
              instance._refreshBorders(); // it will call render and prepare methods
            }
          }
          break;

        case 'remove_row':

          const removeRow = (indexes) => {
            let offset = 0;

            arrayEach(indexes, ([index, amount]) => {
              const calcIndex = isEmpty(index) ? instance.countRows() - 1 : Math.max(index - offset, 0);

              // If the 'index' is an integer decrease it by 'offset' otherwise pass it through to make the value
              // compatible with datamap.removeCol method.
              if (Number.isInteger(index)) {
                index = Math.max(index - offset, 0);
              }

              // TODO: for datamap.removeRow index should be passed as it is (with undefined and null values). If not, the logic
              // inside the datamap.removeRow breaks the removing functionality.
              datamap.removeRow(index, amount, source);
              priv.cellSettings.splice(calcIndex, amount);

              const totalRows = instance.countRows();
              const fixedRowsTop = instance.getSettings().fixedRowsTop;

              if (fixedRowsTop >= calcIndex + 1) {
                instance.getSettings().fixedRowsTop -= Math.min(amount, fixedRowsTop - calcIndex);
              }

              const fixedRowsBottom = instance.getSettings().fixedRowsBottom;

              if (fixedRowsBottom && calcIndex >= totalRows - fixedRowsBottom) {
                instance.getSettings().fixedRowsBottom -= Math.min(amount, fixedRowsBottom);
              }

              offset += amount;
            });
          };

          if (Array.isArray(index)) {
            removeRow(normalizeIndexesGroup(index));
          } else {
            removeRow([[index, amount]]);
          }

          grid.adjustRowsAndCols();
          instance._refreshBorders(); // it will call render and prepare methods
          break;

        case 'remove_col':

          const removeCol = (indexes) => {
            let offset = 0;

            arrayEach(indexes, ([index, amount]) => {
              const calcIndex = isEmpty(index) ? instance.countCols() - 1 : Math.max(index - offset, 0);

              let visualColumnIndex = recordTranslator.toPhysicalColumn(calcIndex);

              // If the 'index' is an integer decrease it by 'offset' otherwise pass it through to make the value
              // compatible with datamap.removeCol method.
              if (Number.isInteger(index)) {
                index = Math.max(index - offset, 0);
              }

              // TODO: for datamap.removeCol index should be passed as it is (with undefined and null values). If not, the logic
              // inside the datamap.removeCol breaks the removing functionality.
              datamap.removeCol(index, amount, source);

              for (let row = 0, len = instance.countSourceRows(); row < len; row++) {
                if (priv.cellSettings[row]) { // if row hasn't been rendered it wouldn't have cellSettings
                  priv.cellSettings[row].splice(visualColumnIndex, amount);
                }
              }
              var fixedColumnsLeft = instance.getSettings().fixedColumnsLeft;

              if (fixedColumnsLeft >= calcIndex + 1) {
                instance.getSettings().fixedColumnsLeft -= Math.min(amount, fixedColumnsLeft - calcIndex);
              }

              if (Array.isArray(instance.getSettings().colHeaders)) {
                if (typeof visualColumnIndex === 'undefined') {
                  visualColumnIndex = -1;
                }
                instance.getSettings().colHeaders.splice(visualColumnIndex, amount);
              }

              offset += amount;
            });
          };

          if (Array.isArray(index)) {
            removeCol(normalizeIndexesGroup(index));
          } else {
            removeCol([[index, amount]]);
          }

          grid.adjustRowsAndCols();
          instance._refreshBorders(); // it will call render and prepare methods

          break;
        default:
          throw new Error(`There is no such action "${action}"`);
      }

      if (!keepEmptyRows) {
        grid.adjustRowsAndCols(); // makes sure that we did not add rows that will be removed in next refresh
      }
    },

    /**
     * Makes sure there are empty rows at the bottom of the table
     */
    adjustRowsAndCols() {
      if (priv.settings.minRows) {
        // should I add empty rows to data source to meet minRows?
        let rows = instance.countRows();

        if (rows < priv.settings.minRows) {
          for (let r = 0, minRows = priv.settings.minRows; r < minRows - rows; r++) {
            datamap.createRow(instance.countRows(), 1, 'auto');
          }
        }
      }
      if (priv.settings.minSpareRows) {
        let emptyRows = instance.countEmptyRows(true);

        // should I add empty rows to meet minSpareRows?
        if (emptyRows < priv.settings.minSpareRows) {
          for (; emptyRows < priv.settings.minSpareRows && instance.countSourceRows() < priv.settings.maxRows; emptyRows++) {
            datamap.createRow(instance.countRows(), 1, 'auto');
          }
        }
      }
      {
        let emptyCols;

        // count currently empty cols
        if (priv.settings.minCols || priv.settings.minSpareCols) {
          emptyCols = instance.countEmptyCols(true);
        }

        // should I add empty cols to meet minCols?
        if (priv.settings.minCols && !priv.settings.columns && instance.countCols() < priv.settings.minCols) {
          for (; instance.countCols() < priv.settings.minCols; emptyCols++) {
            datamap.createCol(instance.countCols(), 1, 'auto');
          }
        }
        // should I add empty cols to meet minSpareCols?
        if (priv.settings.minSpareCols && !priv.settings.columns && instance.dataType === 'array' &&
            emptyCols < priv.settings.minSpareCols) {
          for (; emptyCols < priv.settings.minSpareCols && instance.countCols() < priv.settings.maxCols; emptyCols++) {
            datamap.createCol(instance.countCols(), 1, 'auto');
          }
        }
      }
      let rowCount = instance.countRows();
      let colCount = instance.countCols();

      if (rowCount === 0 || colCount === 0) {
        selection.deselect();
      }

      if (selection.isSelected()) {
        arrayEach(selection.selectedRange, (range) => {
          let selectionChanged = false;
          let fromRow = range.from.row;
          let fromCol = range.from.col;
          let toRow = range.to.row;
          let toCol = range.to.col;

          // if selection is outside, move selection to last row
          if (fromRow > rowCount - 1) {
            fromRow = rowCount - 1;
            selectionChanged = true;

            if (toRow > fromRow) {
              toRow = fromRow;
            }
          } else if (toRow > rowCount - 1) {
            toRow = rowCount - 1;
            selectionChanged = true;

            if (fromRow > toRow) {
              fromRow = toRow;
            }
          }
          // if selection is outside, move selection to last row
          if (fromCol > colCount - 1) {
            fromCol = colCount - 1;
            selectionChanged = true;

            if (toCol > fromCol) {
              toCol = fromCol;
            }
          } else if (toCol > colCount - 1) {
            toCol = colCount - 1;
            selectionChanged = true;

            if (fromCol > toCol) {
              fromCol = toCol;
            }
          }

          if (selectionChanged) {
            instance.selectCell(fromRow, fromCol, toRow, toCol);
          }
        });
      }
      if (instance.view) {
        instance.view.wt.wtOverlays.adjustElementsSize();
      }
    },

    /**
     * Populate the data from the provided 2d array from the given cell coordinates.
     *
     * @private
     * @param {Object} start Start selection position. Visual indexes.
     * @param {Array} input 2d data array.
     * @param {Object} [end] End selection position (only for drag-down mode). Visual indexes.
     * @param {String} [source="populateFromArray"] Source information string.
     * @param {String} [method="overwrite"] Populate method. Possible options: `shift_down`, `shift_right`, `overwrite`.
     * @param {String} direction (left|right|up|down) String specifying the direction.
     * @param {Array} deltas The deltas array. A difference between values of adjacent cells.
     *                       Useful **only** when the type of handled cells is `numeric`.
     * @returns {Object|undefined} ending td in pasted area (only if any cell was changed).
     */
    populateFromArray(start, input, end, source, method, direction, deltas) {
      // TODO: either remove or implement the `direction` argument. Currently it's not working at all.
      var r,
        rlen,
        c,
        clen,
        setData = [],
        current = {};

      rlen = input.length;

      if (rlen === 0) {
        return false;
      }

      var repeatCol,
        repeatRow,
        cmax,
        rmax,
        baseEnd = {
          row: end === null ? null : end.row,
          col: end === null ? null : end.col
        };

      /* eslint-disable no-case-declarations */
      // insert data with specified pasteMode method
      switch (method) {
        case 'shift_down' :
          repeatCol = end ? end.col - start.col + 1 : 0;
          repeatRow = end ? end.row - start.row + 1 : 0;
          input = translateRowsToColumns(input);
          for (c = 0, clen = input.length, cmax = Math.max(clen, repeatCol); c < cmax; c++) {
            if (c < clen) {
              for (r = 0, rlen = input[c].length; r < repeatRow - rlen; r++) {
                input[c].push(input[c][r % rlen]);
              }
              input[c].unshift(start.col + c, start.row, 0);
              instance.spliceCol(...input[c]);
            } else {
              input[c % clen][0] = start.col + c;
              instance.spliceCol(...input[c % clen]);
            }
          }
          break;

        case 'shift_right':
          repeatCol = end ? end.col - start.col + 1 : 0;
          repeatRow = end ? end.row - start.row + 1 : 0;
          for (r = 0, rlen = input.length, rmax = Math.max(rlen, repeatRow); r < rmax; r++) {
            if (r < rlen) {
              for (c = 0, clen = input[r].length; c < repeatCol - clen; c++) {
                input[r].push(input[r][c % clen]);
              }
              input[r].unshift(start.row + r, start.col, 0);
              instance.spliceRow(...input[r]);
            } else {
              input[r % rlen][0] = start.row + r;
              instance.spliceRow(...input[r % rlen]);
            }
          }
          break;

        case 'overwrite':
        default:
          // overwrite and other not specified options
          current.row = start.row;
          current.col = start.col;

          let selected = { // selected range
            row: (end && start) ? (end.row - start.row + 1) : 1,
            col: (end && start) ? (end.col - start.col + 1) : 1
          };
          let skippedRow = 0;
          let skippedColumn = 0;
          let pushData = true;
          let cellMeta;

          let getInputValue = function getInputValue(row, col = null) {
            let rowValue = input[row % input.length];

            if (col !== null) {
              return rowValue[col % rowValue.length];
            }

            return rowValue;
          };
          let rowInputLength = input.length;
          let rowSelectionLength = end ? end.row - start.row + 1 : 0;

          if (end) {
            rlen = rowSelectionLength;
          } else {
            rlen = Math.max(rowInputLength, rowSelectionLength);
          }
          for (r = 0; r < rlen; r++) {
            if ((end && current.row > end.row && rowSelectionLength > rowInputLength) ||
                (!priv.settings.allowInsertRow && current.row > instance.countRows() - 1) ||
                (current.row >= priv.settings.maxRows)) {
              break;
            }
            let visualRow = r - skippedRow;
            let colInputLength = getInputValue(visualRow).length;
            let colSelectionLength = end ? end.col - start.col + 1 : 0;

            if (end) {
              clen = colSelectionLength;
            } else {
              clen = Math.max(colInputLength, colSelectionLength);
            }
            current.col = start.col;
            cellMeta = instance.getCellMeta(current.row, current.col);

            if ((source === 'CopyPaste.paste' || source === 'Autofill.autofill') && cellMeta.skipRowOnPaste) {
              skippedRow++;
              current.row++;
              rlen++;
              /* eslint-disable no-continue */
              continue;
            }
            skippedColumn = 0;

            for (c = 0; c < clen; c++) {
              if ((end && current.col > end.col && colSelectionLength > colInputLength) ||
                  (!priv.settings.allowInsertColumn && current.col > instance.countCols() - 1) ||
                  (current.col >= priv.settings.maxCols)) {
                break;
              }
              cellMeta = instance.getCellMeta(current.row, current.col);

              if ((source === 'CopyPaste.paste' || source === 'Autofill.fill') && cellMeta.skipColumnOnPaste) {
                skippedColumn++;
                current.col++;
                clen++;
                continue;
              }
              if (cellMeta.readOnly) {
                current.col++;
                /* eslint-disable no-continue */
                continue;
              }
              let visualColumn = c - skippedColumn;
              let value = getInputValue(visualRow, visualColumn);
              let orgValue = instance.getDataAtCell(current.row, current.col);
              let index = {
                row: visualRow,
                col: visualColumn
              };

              if (source === 'Autofill.fill') {
                let result = instance.runHooks('beforeAutofillInsidePopulate', index, direction, input, deltas, {}, selected);

                if (result) {
                  value = isUndefined(result.value) ? value : result.value;
                }
              }
              if (value !== null && typeof value === 'object') {
                if (orgValue === null || typeof orgValue !== 'object') {
                  pushData = false;

                } else {
                  let orgValueSchema = duckSchema(orgValue[0] || orgValue);
                  let valueSchema = duckSchema(value[0] || value);

                  /* eslint-disable max-depth */
                  if (isObjectEqual(orgValueSchema, valueSchema)) {
                    value = deepClone(value);
                  } else {
                    pushData = false;
                  }
                }

              } else if (orgValue !== null && typeof orgValue === 'object') {
                pushData = false;
              }
              if (pushData) {
                setData.push([current.row, current.col, value]);
              }
              pushData = true;
              current.col++;
            }
            current.row++;
          }
          instance.setDataAtCell(setData, null, null, source || 'populateFromArray');
          break;
      }
    },
  };

  /**
   * Internal function to set `language` key of settings.
   *
   * @private
   * @param {String} languageCode Language code for specific language i.e. 'en-US', 'pt-BR', 'de-DE'
   * @fires Hooks#afterLanguageChange
   */
  function setLanguage(languageCode) {
    const normalizedLanguageCode = normalizeLanguageCode(languageCode);

    if (hasLanguageDictionary(normalizedLanguageCode)) {
      instance.runHooks('beforeLanguageChange', normalizedLanguageCode);

      GridSettings.prototype.language = normalizedLanguageCode;

      instance.runHooks('afterLanguageChange', normalizedLanguageCode);

    } else {
      warnUserAboutLanguageRegistration(languageCode);
    }
  }

  this.init = function() {
    dataSource.setData(priv.settings.data);
    instance.runHooks('beforeInit');

    if (isMobileBrowser()) {
      addClass(instance.rootElement, 'mobile');
    }

    this.updateSettings(priv.settings, true);

    this.view = new TableView(this);
    editorManager = EditorManager.getInstance(instance, priv, selection, datamap);

    this.forceFullRender = true; // used when data was changed

    instance.runHooks('init');
    this.view.render();

    if (typeof priv.firstRun === 'object') {
      instance.runHooks('afterChange', priv.firstRun[0], priv.firstRun[1]);
      priv.firstRun = false;
    }
    instance.runHooks('afterInit');
  };

  function ValidatorsQueue() { // moved this one level up so it can be used in any function here. Probably this should be moved to a separate file
    var resolved = false;

    return {
      validatorsInQueue: 0,
      valid: true,
      addValidatorToQueue() {
        this.validatorsInQueue++;
        resolved = false;
      },
      removeValidatorFormQueue() {
        this.validatorsInQueue = this.validatorsInQueue - 1 < 0 ? 0 : this.validatorsInQueue - 1;
        this.checkIfQueueIsEmpty();
      },
      onQueueEmpty(valid) {
      },
      checkIfQueueIsEmpty() {
        if (this.validatorsInQueue == 0 && resolved == false) {
          resolved = true;
          this.onQueueEmpty(this.valid);
        }
      }
    };
  }

  /**
   * Get parsed number from numeric string.
   *
   * @private
   * @param {String} numericData Float (separated by a dot or a comma) or integer.
   * @returns {Number} Number if we get data in parsable format, not changed value otherwise.
   */
  function getParsedNumber(numericData) {
    // Unifying "float like" string. Change from value with comma determiner to value with dot determiner,
    // for example from `450,65` to `450.65`.
    const unifiedNumericData = numericData.replace(',', '.');

    if (isNaN(parseFloat(unifiedNumericData)) === false) {
      return parseFloat(unifiedNumericData);
    }

    return numericData;
  }

  function validateChanges(changes, source, callback) {
    const waitingForValidator = new ValidatorsQueue();
    const isNumericData = (value) => value.length > 0 && /^-?[\d\s]*(\.|,)?\d*$/.test(value);

    waitingForValidator.onQueueEmpty = resolve;

    for (let i = changes.length - 1; i >= 0; i--) {
      if (changes[i] === null) {
        changes.splice(i, 1);
      } else {
        const [row, prop, , newValue] = changes[i];
        const col = datamap.propToCol(prop);
        const cellProperties = instance.getCellMeta(row, col);

        if (cellProperties.type === 'numeric' && typeof newValue === 'string' && isNumericData(newValue)) {
          changes[i][3] = getParsedNumber(newValue);
        }

        /* eslint-disable no-loop-func */
        if (instance.getCellValidator(cellProperties)) {
          waitingForValidator.addValidatorToQueue();
          instance.validateCell(changes[i][3], cellProperties, (function(i, cellProperties) {
            return function(result) {
              if (typeof result !== 'boolean') {
                throw new Error('Validation error: result is not boolean');
              }
              if (result === false && cellProperties.allowInvalid === false) {
                changes.splice(i, 1); // cancel the change
                cellProperties.valid = true; // we cancelled the change, so cell value is still valid
                const cell = instance.getCell(cellProperties.visualRow, cellProperties.visualCol);
                removeClass(cell, instance.getSettings().invalidCellClassName);
                --i;
              }
              waitingForValidator.removeValidatorFormQueue();
            };
          }(i, cellProperties)), source);
        }
      }
    }
    waitingForValidator.checkIfQueueIsEmpty();

    function resolve() {
      var beforeChangeResult;

      if (changes.length) {
        beforeChangeResult = instance.runHooks('beforeChange', changes, source || 'edit');
        if (isFunction(beforeChangeResult)) {
          warn('Your beforeChange callback returns a function. It\'s not supported since Handsontable 0.12.1 (and the returned function will not be executed).');
        } else if (beforeChangeResult === false) {
          changes.splice(0, changes.length); // invalidate all changes (remove everything from array)
        }
      }
      callback(); // called when async validators are resolved and beforeChange was not async
    }
  }

  /**
   * Internal function to apply changes. Called after validateChanges
   *
   * @private
   * @param {Array} changes Array in form of [row, prop, oldValue, newValue]
   * @param {String} source String that identifies how this change will be described in changes array (useful in onChange callback)
   * @fires Hooks#beforeChangeRender
   * @fires Hooks#afterChange
   */
  function applyChanges(changes, source) {
    let i = changes.length - 1;

    if (i < 0) {
      return;
    }

    for (; i >= 0; i--) {
      let skipThisChange = false;

      if (changes[i] === null) {
        changes.splice(i, 1);
        /* eslint-disable no-continue */
        continue;
      }

      if (changes[i][2] == null && changes[i][3] == null) {
        /* eslint-disable no-continue */
        continue;
      }

      if (priv.settings.allowInsertRow) {
        while (changes[i][0] > instance.countRows() - 1) {
          let numberOfCreatedRows = datamap.createRow(void 0, void 0, source);

          if (numberOfCreatedRows === 0) {
            skipThisChange = true;
            break;
          }
        }
      }

      if (skipThisChange) {
        /* eslint-disable no-continue */
        continue;
      }

      if (instance.dataType === 'array' && (!priv.settings.columns || priv.settings.columns.length === 0) && priv.settings.allowInsertColumn) {
        while (datamap.propToCol(changes[i][1]) > instance.countCols() - 1) {
          datamap.createCol(void 0, void 0, source);
        }
      }

      datamap.set(changes[i][0], changes[i][1], changes[i][3]);
    }

    instance.forceFullRender = true; // used when data was changed
    grid.adjustRowsAndCols();
    instance.runHooks('beforeChangeRender', changes, source);
    editorManager.lockEditor();
    instance._refreshBorders(null);
    editorManager.unlockEditor();
    instance.view.wt.wtOverlays.adjustElementsSize();
    instance.runHooks('afterChange', changes, source || 'edit');

    let activeEditor = instance.getActiveEditor();

    if (activeEditor && isDefined(activeEditor.refreshValue)) {
      activeEditor.refreshValue();
    }
  }

  /**
   * Validate a single cell.
   *
   * @param {String|Number} value
   * @param cellProperties
   * @param callback
   * @param source
   */
  this.validateCell = function(value, cellProperties, callback, source) {
    var validator = instance.getCellValidator(cellProperties);

    // the `canBeValidated = false` argument suggests, that the cell passes validation by default.
    function done(valid, canBeValidated = true) {
      // Fixes GH#3903
      if (!canBeValidated || cellProperties.hidden === true) {
        callback(valid);
        return;
      }

      var col = cellProperties.visualCol,
        row = cellProperties.visualRow,
        td = instance.getCell(row, col, true);

      if (td && td.nodeName != 'TH') {
        instance.view.wt.wtSettings.settings.cellRenderer(row, col, td);
      }
      callback(valid);
    }

    if (isRegExp(validator)) {
      validator = (function(validator) {
        return function(value, callback) {
          callback(validator.test(value));
        };
      }(validator));
    }

    if (isFunction(validator)) {

      value = instance.runHooks('beforeValidate', value, cellProperties.visualRow, cellProperties.prop, source);

      // To provide consistent behaviour, validation should be always asynchronous
      instance._registerTimeout(setTimeout(() => {
        validator.call(cellProperties, value, (valid) => {
          valid = instance.runHooks('afterValidate', valid, value, cellProperties.visualRow, cellProperties.prop, source);
          cellProperties.valid = valid;

          done(valid);
          instance.runHooks('postAfterValidate', valid, value, cellProperties.visualRow, cellProperties.prop, source);
        });
      }, 0));

    } else {
      // resolve callback even if validator function was not found
      instance._registerTimeout(setTimeout(() => {
        cellProperties.valid = true;
        done(cellProperties.valid, false);
      }, 0));
    }
  };

  function setDataInputToArray(row, propOrCol, value) {
    if (typeof row === 'object') { // is it an array of changes
      return row;
    }
    return [
      [row, propOrCol, value]
    ];
  }

  /**
   * @description
   * Set new value to a cell. To change many cells at once (recommended way), pass an array of `changes` in format
   * `[[row, col, value],...]` as the first argument.
   *
   * @memberof Core#
   * @function setDataAtCell
   * @param {Number|Array} row Visual row index or array of changes in format `[[row, col, value],...]`.
   * @param {Number} [column] Visual column index.
   * @param {String} [value] New value.
   * @param {String} [source] String that identifies how this change will be described in the changes array (useful in onAfterChange or onBeforeChange callback).
   */
  this.setDataAtCell = function(row, column, value, source) {
    var
<<<<<<< HEAD
      inputs = setDataInputToArray(row, col, value),
=======
      input = setDataInputToArray(row, column, value),
>>>>>>> ced9e38f
      i,
      ilen,
      changes = [],
      prop;

    for (i = 0, ilen = inputs.length; i < ilen; i++) {
      let input = inputs[i];
      if (typeof input !== 'object') {
        throw new Error('Method `setDataAtCell` accepts row number or changes array of arrays as its first parameter');
      }
      if (typeof input[1] !== 'number') {
        throw new Error('Method `setDataAtCell` accepts row and column number as its parameters. If you want to use object property name, use method `setDataAtRowProp`');
      }
      let previousValue = dataSource.getAtCell(recordTranslator.toPhysicalRow(input[0]), input[1]);
      prop = datamap.colToProp(input[1]);
      let newValue = input[2];

      if (previousValue === newValue) {
        return;
      }
      changes.push([
        input[0],
        prop,
        previousValue,
        newValue,
      ]);
    }

    if (!source && typeof row === 'object') {
      source = column;
    }

    instance.runHooks('afterSetDataAtCell', changes, source);

    validateChanges(changes, source, () => {
      applyChanges(changes, source);
    });
  };

  /**
   * @description
   * Set new value to a cell. To change many cells at once (recommended way), pass an array of `changes` in format
   * `[[row, prop, value],...]` as the first argument.
   *
   * @memberof Core#
   * @function setDataAtRowProp
   * @param {Number|Array} row Visual row index or array of changes in format `[[row, prop, value], ...]`.
   * @param {String} prop Property name or the source string (e.g. `'first.name'` or `'0'`).
   * @param {String} value Value to be set.
   * @param {String} [source] String that identifies how this change will be described in changes array (useful in onChange callback).
   */
  this.setDataAtRowProp = function(row, prop, value, source) {
    var input = setDataInputToArray(row, prop, value),
      i,
      ilen,
      changes = [];

    for (i = 0, ilen = input.length; i < ilen; i++) {
      changes.push([
        input[i][0],
        input[i][1],
        dataSource.getAtCell(recordTranslator.toPhysicalRow(input[i][0]), input[i][1]),
        input[i][2],
      ]);
    }

    if (!source && typeof row === 'object') {
      source = prop;
    }

    instance.runHooks('afterSetDataAtRowProp', changes, source);

    validateChanges(changes, source, () => {
      applyChanges(changes, source);
    });
  };

  /**
   * Listen to the keyboard input on document body. This allows Handsontable to capture keyboard events and respond
   * in the right way.
   *
   * @memberof Core#
   * @function listen
   * @param {Boolean} [modifyDocumentFocus=true] If `true`, currently focused element will be blured (which returns focus
   *                                             to the document.body). Otherwise the active element does not lose its focus.
   * @fires Hooks#afterListen
   */
  this.listen = function(modifyDocumentFocus = true) {
    if (modifyDocumentFocus) {
      let invalidActiveElement = !document.activeElement || (document.activeElement && document.activeElement.nodeName === void 0);

      if (document.activeElement && document.activeElement !== document.body && !invalidActiveElement) {
        document.activeElement.blur();

      } else if (invalidActiveElement) { // IE
        document.body.focus();
      }
    }

    if (instance && !instance.isListening()) {
      activeGuid = instance.guid;
      instance.runHooks('afterListen');
    }
  };

  /**
   * Stop listening to keyboard input on the document body. Calling this method makes the Handsontable inactive for
   * any keyboard events.
   *
   * @memberof Core#
   * @function unlisten
   */
  this.unlisten = function() {
    if (this.isListening()) {
      activeGuid = null;
      instance.runHooks('afterUnlisten');
    }
  };

  /**
   * Returns `true` if the current Handsontable instance is listening to keyboard input on document body.
   *
   * @memberof Core#
   * @function isListening
   * @returns {Boolean} `true` if the instance is listening, `false` otherwise.
   */
  this.isListening = function() {
    return activeGuid === instance.guid;
  };

  /**
   * Destroys the current editor, render the table and prepares the editor of the newly selected cell.
   *
   * @memberof Core#
   * @function destroyEditor
   * @param {Boolean} [revertOriginal=false] If `true`, the previous value will be restored. Otherwise, the edited value will be saved.
   * @param {Boolean} [prepareEditorIfNeeded=true] If `true` the editor under the selected cell will be prepared to open.
   */
  this.destroyEditor = function(revertOriginal = false, prepareEditorIfNeeded = true) {
    instance._refreshBorders(revertOriginal, prepareEditorIfNeeded);
  };

  /**
   * Populate cells at position with 2D input array (e.g. `[[1, 2], [3, 4]]`). Use `endRow`, `endCol` when you
   * want to cut input when a certain row is reached.
   *
   * Optional `method` argument has the same effect as pasteMode option (see {@link Options#pasteMode}).
   *
   * @memberof Core#
   * @function populateFromArray
   * @param {Number} row Start visual row index.
   * @param {Number} column Start visual column index.
   * @param {Array} input 2d array
   * @param {Number} [endRow] End visual row index (use when you want to cut input when certain row is reached).
   * @param {Number} [endCol] End visual column index (use when you want to cut input when certain column is reached).
   * @param {String} [source=populateFromArray] Used to identify this call in the resulting events (beforeChange, afterChange).
   * @param {String} [method=overwrite] Populate method, possible values: `'shift_down'`, `'shift_right'`, `'overwrite'`.
   * @param {String} direction Populate direction, possible values: `'left'`, `'right'`, `'up'`, `'down'`.
   * @param {Array} deltas The deltas array. A difference between values of adjacent cells.
   *                       Useful **only** when the type of handled cells is `numeric`.
   */
  this.populateFromArray = function(row, column, input, endRow, endCol, source, method, direction, deltas) {
    var c;

    if (!(typeof input === 'object' && typeof input[0] === 'object')) {
      throw new Error('populateFromArray parameter `input` must be an array of arrays'); // API changed in 0.9-beta2, let's check if you use it correctly
    }
    c = typeof endRow === 'number' ? new CellCoords(endRow, endCol) : null;

    return grid.populateFromArray(new CellCoords(row, column), input, c, source, method, direction, deltas);
  };

  /**
   * Adds/removes data from the column. This method works the same as Array.splice for arrays (see {@link DataMap#spliceCol}).
   *
   * @memberof Core#
   * @function spliceCol
   * @param {Number} column Index of the column in which do you want to do splice.
   * @param {Number} index Index at which to start changing the array. If negative, will begin that many elements from the end.
   * @param {Number} amount An integer indicating the number of old array elements to remove. If amount is 0, no elements are removed.
   * @param {...Number} [elements] The elements to add to the array. If you don't specify any elements, spliceCol simply removes elements from the array.
   */
  this.spliceCol = function(column, index, amount/* , elements... */) {
    return datamap.spliceCol(...arguments);
  };

  /**
   * Adds/removes data from the row. This method works the same as Array.splice for arrays (see {@link DataMap#spliceRow}).
   *
   * @memberof Core#
   * @function spliceRow
   * @param {Number} row Index of column in which do you want to do splice.
   * @param {Number} index Index at which to start changing the array. If negative, will begin that many elements from the end.
   * @param {Number} amount An integer indicating the number of old array elements to remove. If amount is 0, no elements are removed.
   * @param {...Number} [elements] The elements to add to the array. If you don't specify any elements, spliceCol simply removes elements from the array.
   */
  this.spliceRow = function(row, index, amount/* , elements... */) {
    return datamap.spliceRow(...arguments);
  };

  /**
   * Returns indexes of the currently selected cells as an array of arrays `[[startRow, startCol, endRow, endCol],...]`.
   *
   * Start row and start column are the coordinates of the active cell (where the selection was started).
   *
   * The version 0.36.0 adds a non-consecutive selection feature. Since this version, the method returns an array of arrays.
   * Additionally to collect the coordinates of the currently selected area (as it was previously done by the method)
   * you need to use `getSelectedLast` method.
   *
   * @memberof Core#
   * @function getSelected
   * @returns {Array[]|undefined} An array of arrays of the selection's coordinates.
   */
  this.getSelected = function() { // https://github.com/handsontable/handsontable/issues/44  //cjl
    if (selection.isSelected()) {
      return arrayMap(selection.getSelectedRange(), ({from, to}) => [from.row, from.col, to.row, to.col]);
    }
  };

  /**
   * Returns the last coordinates applied to the table as a an array `[startRow, startCol, endRow, endCol]`.
   *
   * @since 0.36.0
   * @memberof Core#
   * @function getSelectedLast
   * @returns {Array|undefined} An array of the selection's coordinates.
   */
  this.getSelectedLast = function() {
    const selected = this.getSelected();
    let result;

    if (selected && selected.length > 0) {
      result = selected[selected.length - 1];
    }

    return result;
  };

  /**
   * Returns the current selection as an array of CellRange objects.
   *
   * The version 0.36.0 adds a non-consecutive selection feature. Since this version, the method returns an array of arrays.
   * Additionally to collect the coordinates of the currently selected area (as it was previously done by the method)
   * you need to use `getSelectedRangeLast` method.
   *
   * @memberof Core#
   * @function getSelectedRange
   * @returns {CellRange[]|undefined} Selected range object or undefined if there is no selection.
   */
  this.getSelectedRange = function() { // https://github.com/handsontable/handsontable/issues/44  //cjl
    if (selection.isSelected()) {
      return Array.from(selection.getSelectedRange());
    }
  };

  /**
  * Returns the last coordinates applied to the table as a CellRange object.
  *
  * @memberof Core#
  * @function getSelectedRangeLast
  * @since 0.36.0
  * @returns {CellRange|undefined} Selected range object or undefined` if there is no selection.
   */
  this.getSelectedRangeLast = function() {
    const selectedRange = this.getSelectedRange();
    let result;

    if (selectedRange && selectedRange.length > 0) {
      result = selectedRange[selectedRange.length - 1];
    }

    return result;
  };

  /**
   * Erases content from cells that have been selected in the table.
   *
   * @memberof Core#
   * @function emptySelectedCells
   * @since 0.36.0
   */
  this.emptySelectedCells = function() {
    if (!selection.isSelected()) {
      return;
    }
    const changes = [];

    arrayEach(selection.getSelectedRange(), (cellRange) => {
      const topLeft = cellRange.getTopLeftCorner();
      const bottomRight = cellRange.getBottomRightCorner();

      rangeEach(topLeft.row, bottomRight.row, (row) => {
        rangeEach(topLeft.col, bottomRight.col, (column) => {
          if (!this.getCellMeta(row, column).readOnly) {
            changes.push([row, column, '']);
          }
        });
      });
    });

    if (changes.length > 0) {
      this.setDataAtCell(changes);
    }
  };

  /**
   * Rerender the table. Calling this method starts the process of recalculating, redrawing and applying the changes
   * to the DOM. While rendering the table all cell renderers are recalled.
   *
   * Calling this method manually is not recommended. Handsontable tries to render itself by choosing the most
   * optimal moments in its lifecycle.
   *
   * @memberof Core#
   * @function render
   */
  this.render = function() {
    if (instance.view) {
      instance.renderCall = true;
      instance.forceFullRender = true; // used when data was changed
      editorManager.lockEditor();
      instance._refreshBorders(null);
      editorManager.unlockEditor();
    }
  };

  /**
   * Loads new data to Handsontable. Loading new data resets the cell meta.
   *
   * @memberof Core#
   * @function loadData
   * @param {Array} data Array of arrays or array of objects containing data.
   * @fires Hooks#afterLoadData
   * @fires Hooks#afterChange
   */
  this.loadData = function(data) {
    if (Array.isArray(priv.settings.dataSchema)) {
      instance.dataType = 'array';
    } else if (isFunction(priv.settings.dataSchema)) {
      instance.dataType = 'function';
    } else {
      instance.dataType = 'object';
    }

    if (datamap) {
      datamap.destroy();
    }
    datamap = new DataMap(instance, priv, GridSettings);

    if (typeof data === 'object' && data !== null) {
      if (!(data.push && data.splice)) { // check if data is array. Must use duck-type check so Backbone Collections also pass it
        // when data is not an array, attempt to make a single-row array of it
        data = [data];
      }

    } else if (data === null) {
      data = [];
      var row;
      var r = 0;
      var rlen = 0;
      var dataSchema = datamap.getSchema();

      for (r = 0, rlen = priv.settings.startRows; r < rlen; r++) {
        if ((instance.dataType === 'object' || instance.dataType === 'function') && priv.settings.dataSchema) {
          row = deepClone(dataSchema);
          data.push(row);

        } else if (instance.dataType === 'array') {
          row = deepClone(dataSchema[0]);
          data.push(row);

        } else {
          row = [];

          for (var c = 0, clen = priv.settings.startCols; c < clen; c++) {
            row.push(null);
          }

          data.push(row);
        }
      }

    } else {
      throw new Error(`loadData only accepts array of objects or array of arrays (${typeof data} given)`);
    }

    priv.isPopulated = false;
    GridSettings.prototype.data = data;

    if (Array.isArray(data[0])) {
      instance.dataType = 'array';
    }

    datamap.dataSource = data;
    dataSource.data = data;
    dataSource.dataType = instance.dataType;
    dataSource.colToProp = datamap.colToProp.bind(datamap);
    dataSource.propToCol = datamap.propToCol.bind(datamap);

    clearCellSettingCache();

    grid.adjustRowsAndCols();
    instance.runHooks('afterLoadData', priv.firstRun);

    if (priv.firstRun) {
      priv.firstRun = [null, 'loadData'];
    } else {
      instance.runHooks('afterChange', null, 'loadData');
      instance.render();
    }
    priv.isPopulated = true;

    function clearCellSettingCache() {
      priv.cellSettings.length = 0;
    }
  };

  /**
   * Returns the current data object (the same one that was passed by `data` configuration option or `loadData` method,
   * unless the `modifyRow` hook was used to trim some of the rows. If that's the case - use the {@link Core#getSourceData} method.).
   *
   * Optionally you can provide cell range by defining `row`, `column`, `row2`, `column2` to get only a fragment of table data.
   *
   * @memberof Core#
   * @function getData
   * @param {Number} [row] From visual row index.
   * @param {Number} [column] From visual column index.
   * @param {Number} [row2] To visual row index.
   * @param {Number} [column2] To visual column index.
   * @returns {Array[]} Array with the data.
   * @example
   * ```js
   * // Get all data (in order how it is rendered in the table).
   * hot.getData();
   * // Get data fragment (from top-left 0, 0 to bottom-right 3, 3).
   * hot.getData(3, 3);
   * // Get data fragment (from top-left 2, 1 to bottom-right 3, 3).
   * hot.getData(2, 1, 3, 3);
   * ```
   */
  this.getData = function(row, column, row2, column2) {
    if (isUndefined(row)) {
      return datamap.getAll();
    }

    return datamap.getRange(new CellCoords(row, column), new CellCoords(row2, column2), datamap.DESTINATION_RENDERER);
  };

  /**
   * Returns a string value of the selected range. Each column is separated by tab, each row is separated by a new
   * line character (see {@link DataMap#getCopyableText}).
   *
   * @memberof Core#
   * @function getCopyableText
   * @param {Number} startRow From visual row index.
   * @param {Number} startCol From visual column index.
   * @param {Number} endRow To visual row index.
   * @param {Number} endCol To visual column index.
   * @returns {String}
   */
  this.getCopyableText = function(startRow, startCol, endRow, endCol) {
    return datamap.getCopyableText(new CellCoords(startRow, startCol), new CellCoords(endRow, endCol));
  };

  /**
   * Returns the data's copyable value at specified `row` and `column` index (see {@link DataMap#getCopyable}).
   *
   * @memberof Core#
   * @function getCopyableData
   * @param {Number} row Visual row index.
   * @param {Number} column Visual column index.
   * @returns {String}
   */
  this.getCopyableData = function(row, column) {
    return datamap.getCopyable(row, datamap.colToProp(column));
  };

  /**
   * Returns schema provided by constructor settings. If it doesn't exist then it returns the schema based on the data
   * structure in the first row.
   *
   * @memberof Core#
   * @function getSchema
   * @returns {Object} Schema object.
   */
  this.getSchema = function() {
    return datamap.getSchema();
  };

  /**
   * Use it if you need to change configuration after initialization. The `settings` argument is an object containing the new
   * settings, declared the same way as in the initial settings object.
   *
   * __Note__, that although the `updateSettings` method doesn't overwrite the previously declared settings, it might reset
   * the settings made post-initialization. (for example - ignore changes made using the columnResize feature).
   *
   * @memberof Core#
   * @function updateSettings
   * @param {Object} settings New settings object (see {@link Options}).
   * @param {Boolean} [init=false] Internally used for in initialization mode.
   * @example
   * ```js
   * hot.updateSettings({
   *    contextMenu: true,
   *    colHeaders: true,
   *    fixedRowsTop: 2
   * });
   * ```
   * @fires Hooks#afterCellMetaReset
   * @fires Hooks#afterUpdateSettings
   */
  this.updateSettings = function(settings, init = false) {
    let columnsAsFunc = false;
    let i;
    let j;
    let clen;

    if (isDefined(settings.rows)) {
      throw new Error('"rows" setting is no longer supported. do you mean startRows, minRows or maxRows?');
    }
    if (isDefined(settings.cols)) {
      throw new Error('"cols" setting is no longer supported. do you mean startCols, minCols or maxCols?');
    }

    for (i in settings) {
      if (i === 'data') {
        /* eslint-disable-next-line no-continue */
        continue; // loadData will be triggered later

      } else if (i === 'language') {
        setLanguage(settings.language);

        /* eslint-disable-next-line no-continue */
        continue;

      } else if (Hooks.getSingleton().getRegistered().indexOf(i) > -1) {
        if (isFunction(settings[i]) || Array.isArray(settings[i])) {
          settings[i].initialHook = true;
          instance.addHook(i, settings[i]);
        }

      } else if (!init && hasOwnProperty(settings, i)) { // Update settings
        GridSettings.prototype[i] = settings[i];
      }
    }

    // Load data or create data map
    if (settings.data === void 0 && priv.settings.data === void 0) {
      instance.loadData(null); // data source created just now

    } else if (settings.data !== void 0) {
      instance.loadData(settings.data); // data source given as option

    } else if (settings.columns !== void 0) {
      datamap.createMap();
    }

    clen = instance.countCols();

    const columnSetting = settings.columns || GridSettings.prototype.columns;

    // Init columns constructors configuration
    if (columnSetting && isFunction(columnSetting)) {
      clen = instance.countSourceCols();
      columnsAsFunc = true;
    }

    // Clear cellSettings cache
    if (settings.cell !== void 0 || settings.cells !== void 0 || settings.columns !== void 0) {
      priv.cellSettings.length = 0;
    }

    if (clen > 0) {
      let proto;
      let column;

      for (i = 0, j = 0; i < clen; i++) {
        if (columnsAsFunc && !columnSetting(i)) {
          /* eslint-disable no-continue */
          continue;
        }
        priv.columnSettings[j] = columnFactory(GridSettings, priv.columnsSettingConflicts);

        // shortcut for prototype
        proto = priv.columnSettings[j].prototype;

        // Use settings provided by user
        if (columnSetting) {
          if (columnsAsFunc) {
            column = columnSetting(i);

          } else {
            column = columnSetting[j];
          }

          if (column) {
            extend(proto, column);
            extend(proto, expandType(column));
          }
        }

        j++;
      }
    }

    if (isDefined(settings.cell)) {
      for (let key in settings.cell) {
        if (hasOwnProperty(settings.cell, key)) {
          let cell = settings.cell[key];

          instance.setCellMetaObject(cell.row, cell.col, cell);
        }
      }
    }

    instance.runHooks('afterCellMetaReset');

    if (isDefined(settings.className)) {
      if (GridSettings.prototype.className) {
        removeClass(instance.rootElement, GridSettings.prototype.className);
      }
      if (settings.className) {
        addClass(instance.rootElement, settings.className);
      }
    }

    let currentHeight = instance.rootElement.style.height;
    if (currentHeight !== '') {
      currentHeight = parseInt(instance.rootElement.style.height, 10);
    }

    let height = settings.height;
    if (isFunction(height)) {
      height = height();
    }

    if (init) {
      let initialStyle = instance.rootElement.getAttribute('style');

      if (initialStyle) {
        instance.rootElement.setAttribute('data-initialstyle', instance.rootElement.getAttribute('style'));
      }
    }

    if (height === null) {
      let initialStyle = instance.rootElement.getAttribute('data-initialstyle');

      if (initialStyle && (initialStyle.indexOf('height') > -1 || initialStyle.indexOf('overflow') > -1)) {
        instance.rootElement.setAttribute('style', initialStyle);

      } else {
        instance.rootElement.style.height = '';
        instance.rootElement.style.overflow = '';
      }

    } else if (height !== void 0) {
      instance.rootElement.style.height = `${height}px`;
      instance.rootElement.style.overflow = 'hidden';
    }

    if (typeof settings.width !== 'undefined') {
      var width = settings.width;

      if (isFunction(width)) {
        width = width();
      }

      instance.rootElement.style.width = `${width}px`;
    }

    if (!init) {
      datamap.clearLengthCache(); // force clear cache length on updateSettings() #3416

      if (instance.view) {
        instance.view.wt.wtViewport.resetHasOversizedColumnHeadersMarked();
      }

      instance.runHooks('afterUpdateSettings', settings);
    }

    grid.adjustRowsAndCols();
    if (instance.view && !priv.firstRun) {
      instance.forceFullRender = true; // used when data was changed
      editorManager.lockEditor();
      instance._refreshBorders(null);
      editorManager.unlockEditor();
    }

    if (!init && instance.view && (currentHeight === '' || height === '' || height === void 0) && currentHeight !== height) {
      instance.view.wt.wtOverlays.updateMainScrollableElements();
    }
  };

  /**
   * Get value from the selected cell.
   *
   * @memberof Core#
   * @function getValue
   * @returns {*} Value of selected cell.
   */
  this.getValue = function() {
    var sel = instance.getSelectedLast();

    if (GridSettings.prototype.getValue) {
      if (isFunction(GridSettings.prototype.getValue)) {
        return GridSettings.prototype.getValue.call(instance);
      } else if (sel) {
        return instance.getData()[sel[0][0]][GridSettings.prototype.getValue];
      }
    } else if (sel) {
      return instance.getDataAtCell(sel[0], sel[1]);
    }
  };

  function expandType(obj) {
    if (!hasOwnProperty(obj, 'type')) {
      // ignore obj.prototype.type
      return;
    }

    var type,
      expandedType = {};

    if (typeof obj.type === 'object') {
      type = obj.type;
    } else if (typeof obj.type === 'string') {
      type = getCellType(obj.type);
    }

    for (var i in type) {
      if (hasOwnProperty(type, i) && !hasOwnProperty(obj, i)) {
        expandedType[i] = type[i];
      }
    }

    return expandedType;

  }

  /**
   * Returns the object settings.
   *
   * @memberof Core#
   * @function getSettings
   * @returns {Object} Object containing the current table settings.
   */
  this.getSettings = function() {
    return priv.settings;
  };

  /**
   * Clears the data from the table (the table settings remain intact).
   *
   * @memberof Core#
   * @function clear
   */
  this.clear = function() {
    this.selectAll();
    this.emptySelectedCells();
  };

  /**
   * Allows altering the table structure by either inserting/removing rows or columns.
   *
   * @memberof Core#
   * @function alter
   * @param {String} action Possible alter operations:
   *  * `'insert_row'`
   *  * `'insert_col'`
   *  * `'remove_row'`
   *  * `'remove_col'`
   * @param {Number|Number[]} index Visual index of the row/column before which the new row/column will be
   *                                inserted/removed or an array of arrays in format `[[index, amount],...]`.
   * @param {Number} [amount=1] Amount of rows/columns to be inserted or removed.
   * @param {String} [source] Source indicator.
   * @param {Boolean} [keepEmptyRows] Flag for preventing deletion of empty rows.
   * @example
   * ```js
   * // Insert new row above the row at given visual index.
   * hot.alter('insert_row', 10);
   * // Insert 3 new columns before 10th column.
   * hot.alter('insert_col', 10, 3);
   * // Remove 2 rows starting from 10th row.
   * hot.alter('remove_row', 10, 2);
   * // Remove 5 non-contiquous rows (it removes 3 rows from visual index 1 and 2 rows from visual index 5).
   * hot.alter('remove_row', [[1, 3], [5, 2]]);
   * ```
   */
  this.alter = function(action, index, amount, source, keepEmptyRows) {
    grid.alter(action, index, amount, source, keepEmptyRows);
  };

  /**
   * Returns a TD element for the given `row` and `column` arguments, if it is rendered on screen.
   * Returns `null` if the TD is not rendered on screen (probably because that part of the table is not visible).
   *
   * @memberof Core#
   * @function getCell
   * @param {Number} row Visual row index.
   * @param {Number} column Visual column index.
   * @param {Boolean} [topmost=false] If set to `true`, it returns the TD element from the topmost overlay. For example,
   * if the wanted cell is in the range of fixed rows, it will return a TD element from the `top` overlay.
   * @returns {HTMLTableCellElement|null} The cell's TD element.
   */
  this.getCell = function(row, column, topmost = false) {
    return instance.view.getCellAtCoords(new CellCoords(row, column), topmost);
  };

  /**
   * Returns the coordinates of the cell, provided as a HTML table cell element.
   *
   * @memberof Core#
   * @function getCoords
   * @param {HTMLTableCellElement} element The HTML Element representing the cell.
   * @returns {CellCoords} Visual coordinates object.
   * @example
   * ```js
   * hot.getCoords(hot.getCell(1, 1));
   * // it returns CellCoords object instance with props row: 1 and col: 1.
   * ```
   */
  this.getCoords = function(element) {
    return this.view.wt.wtTable.getCoords.call(this.view.wt.wtTable, element);
  };

  /**
   * Returns the property name that corresponds with the given column index (see {@link DataMap#colToProp}).
   * If the data source is an array of arrays, it returns the columns index.
   *
   * @memberof Core#
   * @function colToProp
   * @param {Number} column Visual column index.
   * @returns {String|Number} Column property or physical column index.
   */
  this.colToProp = function(column) {
    return datamap.colToProp(column);
  };

  /**
   * Returns column index that corresponds with the given property (see {@link DataMap#propToCol}).
   *
   * @memberof Core#
   * @function propToCol
   * @param {String|Number} prop Property name or physical column index.
   * @returns {Number} Visual column index.
   */
  this.propToCol = function(prop) {
    return datamap.propToCol(prop);
  };

  /**
   * Translate physical row index into visual.
   *
   * This method is useful when you want to retrieve visual row index which can be reordered, moved or trimmed
   * based on a physical index
   *
   * @memberof Core#
   * @function toVisualRow
   * @param {Number} row Physical row index.
   * @returns {Number} Returns visual row index.
   */
  this.toVisualRow = (row) => recordTranslator.toVisualRow(row);

  /**
   * Translate physical column index into visual.
   *
   * This method is useful when you want to retrieve visual column index which can be reordered, moved or trimmed
   * based on a physical index
   *
   * @memberof Core#
   * @function toVisualColumn
   * @param {Number} column Physical column index.
   * @returns {Number} Returns visual column index.
   */
  this.toVisualColumn = (column) => recordTranslator.toVisualColumn(column);

  /**
   * Translate visual row index into physical.
   *
   * This method is useful when you want to retrieve physical row index based on a visual index which can be
   * reordered, moved or trimmed.
   *
   * @memberof Core#
   * @function toPhysicalRow
   * @param {Number} row Visual row index.
   * @returns {Number} Returns physical row index.
   */
  this.toPhysicalRow = (row) => recordTranslator.toPhysicalRow(row);

  /**
   * Translate visual column index into physical.
   *
   * This method is useful when you want to retrieve physical column index based on a visual index which can be
   * reordered, moved or trimmed.
   *
   * @memberof Core#
   * @function toPhysicalColumn
   * @param {Number} column Visual column index.
   * @returns {Number} Returns physical column index.
   */
  this.toPhysicalColumn = (column) => recordTranslator.toPhysicalColumn(column);

  /**
   * @description
   * Returns the cell value at `row`, `column`.
   *
   * __Note__: If data is reordered, sorted or trimmed, the currently visible order will be used.
   *
   * @memberof Core#
   * @function getDataAtCell
   * @param {Number} row Visual row index.
   * @param {Number} column Visual column index.
   * @returns {*} Data at cell.
   */
  this.getDataAtCell = function(row, column) {
    return datamap.get(row, datamap.colToProp(column));
  };

  /**
   * Returns value at visual `row` and `prop` indexes (see {@link DataMap#get}).
   *
   * __Note__: If data is reordered, sorted or trimmed, the currently visible order will be used.
   *
   * @memberof Core#
   * @function getDataAtRowProp
   * @param {Number} row Visual row index.
   * @param {String} prop Property name.
   * @returns {*} Cell value.
   */
  this.getDataAtRowProp = function(row, prop) {
    return datamap.get(row, prop);
  };

  /**
   * @description
   * Returns array of column values from the data source.
   *
   * __Note__: If columns were reordered or sorted, the currently visible order will be used.
   *
   * @memberof Core#
   * @function getDataAtCol
   * @param {Number} column Visual column index.
   * @returns {Array} Array of cell values.
   */
  this.getDataAtCol = function(column) {
    return [].concat(...datamap.getRange(new CellCoords(0, column), new CellCoords(priv.settings.data.length - 1, column), datamap.DESTINATION_RENDERER));
  };

  /**
   * Given the object property name (e.g. `'first.name'` or `'0'`), returns an array of column's values from the table data.
   * You can also provide a column index as the first argument.
   *
   * @memberof Core#
   * @function getDataAtProp
   * @param {String|Number} prop Property name or physical column index.
   * @returns {Array} Array of cell values.
   */
  // TODO: Getting data from `datamap` should work on visual indexes.
  this.getDataAtProp = function(prop) {
    const range = datamap.getRange(
      new CellCoords(0, datamap.propToCol(prop)),
      new CellCoords(priv.settings.data.length - 1, datamap.propToCol(prop)),
      datamap.DESTINATION_RENDERER);

    return [].concat(...range);
  };

  /**
   * Returns the source data object (the same that was passed by `data` configuration option or `loadData` method).
   * Optionally you can provide a cell range by using the `row`, `column`, `row2`, `column2` arguments, to get only a
   * fragment of the table data.
   *
   * __Note__: This method does not participate in data transformation. If the visual data of the table is reordered,
   * sorted or trimmed only physical indexes are correct.
   *
   * @memberof Core#
   * @function getSourceData
   * @param {Number} [row] From physical row index.
   * @param {Number} [column] From physical column index (or visual index, if data type is an array of objects).
   * @param {Number} [row2] To physical row index.
   * @param {Number} [column2] To physical column index (or visual index, if data type is an array of objects).
   * @returns {Array[]|Object[]} The table data.
   */
  this.getSourceData = function(row, column, row2, column2) {
    let data;

    if (row === void 0) {
      data = dataSource.getData();
    } else {
      data = dataSource.getByRange(new CellCoords(row, column), new CellCoords(row2, column2));
    }

    return data;
  };

  /**
   * Returns the source data object as an arrays of arrays format even when source data was provided in another format.
   * Optionally you can provide a cell range by using the `row`, `column`, `row2`, `column2` arguments, to get only a
   * fragment of the table data.
   *
   * __Note__: This method does not participate in data transformation. If the visual data of the table is reordered,
   * sorted or trimmed only physical indexes are correct.
   *
   * @memberof Core#
   * @function getSourceDataArray
   * @param {Number} [row] From physical row index.
   * @param {Number} [column] From physical column index (or visual index, if data type is an array of objects).
   * @param {Number} [row2] To physical row index.
   * @param {Number} [column2] To physical column index (or visual index, if data type is an array of objects).
   * @returns {Array} An array of arrays.
   */
  this.getSourceDataArray = function(row, column, row2, column2) {
    let data;

    if (row === void 0) {
      data = dataSource.getData(true);
    } else {
      data = dataSource.getByRange(new CellCoords(row, column), new CellCoords(row2, column2), true);
    }

    return data;
  };

  /**
   * Returns an array of column values from the data source.
   *
   * @memberof Core#
   * @function getSourceDataAtCol
   * @param {Number} column Visual column index.
   * @returns {Array} Array of the column's cell values.
   */
  // TODO: Getting data from `sourceData` should work always on physical indexes.
  this.getSourceDataAtCol = function(column) {
    return dataSource.getAtColumn(column);
  };

  /**
   * Returns a single row of the data (array or object, depending on what data format you use).
   *
   * __Note__: This method does not participate in data transformation. If the visual data of the table is reordered,
   * sorted or trimmed only physical indexes are correct.
   *
   * @memberof Core#
   * @function getSourceDataAtRow
   * @param {Number} row Physical row index.
   * @returns {Array|Object} Single row of data.
   */
  this.getSourceDataAtRow = function(row) {
    return dataSource.getAtRow(row);
  };

  /**
   * Returns a single value from the data source.
   *
   * @memberof Core#
   * @function getSourceDataAtCell
   * @param {Number} row Physical row index.
   * @param {Number} column Visual column index.
   * @returns {*} Cell data.
   */
  // TODO: Getting data from `sourceData` should work always on physical indexes.
  this.getSourceDataAtCell = function(row, column) {
    return dataSource.getAtCell(row, column);
  };

  /**
   * @description
   * Returns a single row of the data.
   *
   * __Note__: If rows were reordered, sorted or trimmed, the currently visible order will be used.
   *
   * @memberof Core#
   * @function getDataAtRow
   * @param {Number} row Visual row index.
   * @returns {Array} Array of row's cell data.
   */
  this.getDataAtRow = function(row) {
    const data = datamap.getRange(new CellCoords(row, 0), new CellCoords(row, this.countCols() - 1), datamap.DESTINATION_RENDERER);

    return data[0] || [];
  };

  /**
   * @description
   * Returns a data type defined in the Handsontable settings under the `type` key ([Options#type](http://docs.handsontable.com/Options.html#type)).
   * If there are cells with different types in the selected range, it returns `'mixed'`.
   *
   * __Note__: If data is reordered, sorted or trimmed, the currently visible order will be used.
   *
   * @memberof Core#
   * @function getDataType
   * @param {Number} rowFrom From visual row index.
   * @param {Number} columnFrom From visual column index.
   * @param {Number} rowTo To visual row index.
   * @param {Number} columnTo To visual column index.
   * @returns {String} Cell type (e.q: `'mixed'`, `'text'`, `'numeric'`, `'autocomplete'`).
   */
  this.getDataType = function(rowFrom, columnFrom, rowTo, columnTo) {
    let previousType = null;
    let currentType = null;

    if (rowFrom === void 0) {
      rowFrom = 0;
      rowTo = this.countRows();
      columnFrom = 0;
      columnTo = this.countCols();
    }
    if (rowTo === void 0) {
      rowTo = rowFrom;
    }
    if (columnTo === void 0) {
      columnTo = columnFrom;
    }
    let type = 'mixed';

    rangeEach(Math.min(rowFrom, rowTo), Math.max(rowFrom, rowTo), (row) => {
      let isTypeEqual = true;

      rangeEach(Math.min(columnFrom, columnTo), Math.max(columnFrom, columnTo), (column) => {
        let cellType = this.getCellMeta(row, column);

        currentType = cellType.type;

        if (previousType) {
          isTypeEqual = previousType === currentType;
        } else {
          previousType = currentType;
        }

        return isTypeEqual;
      });
      type = isTypeEqual ? currentType : 'mixed';

      return isTypeEqual;
    });

    return type;
  };

  /**
   * Remove a property defined by the `key` argument from the cell meta object for the provided `row` and `column` coordinates.
   *
   * @memberof Core#
   * @function removeCellMeta
   * @param {Number} row Visual row index.
   * @param {Number} column Visual column index.
   * @param {String} key Property name.
   * @fires Hooks#beforeRemoveCellMeta
   * @fires Hooks#afterRemoveCellMeta
   */
  this.removeCellMeta = function(row, column, key) {
    const [physicalRow, physicalColumn] = recordTranslator.toPhysical(row, column);
    let cachedValue = priv.cellSettings[physicalRow][physicalColumn][key];

    const hookResult = instance.runHooks('beforeRemoveCellMeta', row, column, key, cachedValue);

    if (hookResult !== false) {
      delete priv.cellSettings[physicalRow][physicalColumn][key];

      instance.runHooks('afterRemoveCellMeta', row, column, key, cachedValue);
    }

    cachedValue = null;
  };

  /**
   * Remove one or more rows from the cell meta object.
   *
   * @since 0.30.0
   * @param {Number} index An integer that specifies at what position to add/remove items, Use negative values to specify the position from the end of the array.
   * @param {Number} deleteAmount The number of items to be removed. If set to 0, no items will be removed.
   * @param {Array} items The new items to be added to the array.
   */
  this.spliceCellsMeta = function(index, deleteAmount, ...items) {
    priv.cellSettings.splice(index, deleteAmount, ...items);
  };

  /**
   * Set cell meta data object defined by `prop` to the corresponding params `row` and `column`.
   *
   * @memberof Core#
   * @function setCellMetaObject
   * @param {Number} row Visual row index.
   * @param {Number} column Visual column index.
   * @param {Object} prop Meta object.
   */
  this.setCellMetaObject = function(row, column, prop) {
    if (typeof prop === 'object') {
      for (var key in prop) {
        if (hasOwnProperty(prop, key)) {
          var value = prop[key];
          this.setCellMeta(row, column, key, value);
        }
      }
    }
  };

  /**
   * Sets a property defined by the `key` property to the meta object of a cell corresponding to params `row` and `column`.
   *
   * @memberof Core#
   * @function setCellMeta
   * @param {Number} row Visual row index.
   * @param {Number} column Visual column index.
   * @param {String} key Property name.
   * @param {String} value Property value.
   * @fires Hooks#afterSetCellMeta
   */
  this.setCellMeta = function(row, column, key, value) {
    const [physicalRow, physicalColumn] = recordTranslator.toPhysical(row, column);

    if (!priv.columnSettings[physicalColumn]) {
      priv.columnSettings[physicalColumn] = columnFactory(GridSettings, priv.columnsSettingConflicts);
    }

    if (!priv.cellSettings[physicalRow]) {
      priv.cellSettings[physicalRow] = [];
    }
    if (!priv.cellSettings[physicalRow][physicalColumn]) {
      priv.cellSettings[physicalRow][physicalColumn] = new priv.columnSettings[physicalColumn]();
    }
    priv.cellSettings[physicalRow][physicalColumn][key] = value;
    instance.runHooks('afterSetCellMeta', row, column, key, value);
  };

  /**
   * Get all the cells meta settings at least once generated in the table (in order of cell initialization).
   *
   * @memberof Core#
   * @function getCellsMeta
   * @returns {Array} Returns an array of ColumnSettings object instances.
   */
  this.getCellsMeta = function() {
    return arrayFlatten(priv.cellSettings);
  };

  /**
   * Returns the cell properties object for the given `row` and `column` coordinates.
   *
   * @memberof Core#
   * @function getCellMeta
   * @param {Number} row Visual row index.
   * @param {Number} column Visual column index.
   * @returns {Object} The cell properties object.
   * @fires Hooks#beforeGetCellMeta
   * @fires Hooks#afterGetCellMeta
   */
  this.getCellMeta = function(row, column) {
    const prop = datamap.colToProp(column);
    let cellProperties;

    let [physicalRow, physicalColumn] = recordTranslator.toPhysical(row, column);

    // Workaround for #11. Connected also with #3849. It should be fixed within #4497.
    if (physicalRow === null) {
      physicalRow = row;
    }

    if (!priv.columnSettings[physicalColumn]) {
      priv.columnSettings[physicalColumn] = columnFactory(GridSettings, priv.columnsSettingConflicts);
    }

    if (!priv.cellSettings[physicalRow]) {
      priv.cellSettings[physicalRow] = [];
    }
    if (!priv.cellSettings[physicalRow][physicalColumn]) {
      priv.cellSettings[physicalRow][physicalColumn] = new priv.columnSettings[physicalColumn]();
    }

    cellProperties = priv.cellSettings[physicalRow][physicalColumn]; // retrieve cellProperties from cache

    cellProperties.row = physicalRow;
    cellProperties.col = physicalColumn;
    cellProperties.visualRow = row;
    cellProperties.visualCol = column;
    cellProperties.prop = prop;
    cellProperties.instance = instance;

    instance.runHooks('beforeGetCellMeta', row, column, cellProperties);
    extend(cellProperties, expandType(cellProperties)); // for `type` added in beforeGetCellMeta

    if (cellProperties.cells) {
      const settings = cellProperties.cells.call(cellProperties, physicalRow, physicalColumn, prop);

      if (settings) {
        extend(cellProperties, settings);
        extend(cellProperties, expandType(settings)); // for `type` added in cells
      }
    }

    instance.runHooks('afterGetCellMeta', row, column, cellProperties);

    return cellProperties;
  };

  /**
   * Returns an array of cell meta objects for specyfied physical row index.
   *
   * @memberof Core#
   * @function getCellMetaAtRow
   * @param {Number} row Physical row index.
   * @returns {Array}
   */
  this.getCellMetaAtRow = function(row) {
    return priv.cellSettings[row];
  };

  /**
   * Checks if the data format and config allows user to modify the column structure.
   *
   * @memberof Core#
   * @function isColumnModificationAllowed
   * @returns {Boolean}
   */
  this.isColumnModificationAllowed = function() {
    return !(instance.dataType === 'object' || instance.getSettings().columns);
  };

  const rendererLookup = cellMethodLookupFactory('renderer');

  /**
   * Returns the cell renderer function by given `row` and `column` arguments.
   *
   * @memberof Core#
   * @function getCellRenderer
   * @param {Number|Object} row Visual row index or cell meta object (see {@link Core#getCellMeta}).
   * @param {Number} column Visual column index.
   * @returns {Function} The renderer function.
   * @example
   * ```js
   * // Get cell renderer using `row` and `column` coordinates.
   * hot.getCellRenderer(1, 1);
   * // Get cell renderer using cell meta object.
   * hot.getCellRenderer(hot.getCellMeta(1, 1));
   * ```
   */
  this.getCellRenderer = function(row, column) {
    return getRenderer(rendererLookup.call(this, row, column));
  };

  /**
   * Returns the cell editor class by the provided `row` and `column` arguments.
   *
   * @memberof Core#
   * @function getCellEditor
   * @param {Number} row Visual row index or cell meta object (see {@link Core#getCellMeta}).
   * @param {Number} column Visual column index.
   * @returns {Function} The editor class.
   * @example
   * ```js
   * // Get cell editor class using `row` and `column` coordinates.
   * hot.getCellEditor(1, 1);
   * // Get cell editor class using cell meta object.
   * hot.getCellEditor(hot.getCellMeta(1, 1));
   * ```
   */
  this.getCellEditor = cellMethodLookupFactory('editor');

  const validatorLookup = cellMethodLookupFactory('validator');

  /**
   * Returns the cell validator by `row` and `column`.
   *
   * @memberof Core#
   * @function getCellValidator
   * @param {Number|Object} row Visual row index or cell meta object (see {@link Core#getCellMeta}).
   * @param {Number} column Visual column index.
   * @returns {Function|RegExp|undefined} The validator function.
   * @example
   * ```js
   * // Get cell valiator using `row` and `column` coordinates.
   * hot.getCellValidator(1, 1);
   * // Get cell valiator using cell meta object.
   * hot.getCellValidator(hot.getCellMeta(1, 1));
   * ```
   */
  this.getCellValidator = function(row, column) {
    let validator = validatorLookup.call(this, row, column);

    if (typeof validator === 'string') {
      validator = getValidator(validator);
    }

    return validator;
  };

  /**
   * Validates all cells using their validator functions and calls callback when finished.
   *
   * If one of the cells is invalid, the callback will be fired with `'valid'` arguments as `false` - otherwise it
   * would equal `true`.
   *
   * @memberof Core#
   * @function validateCells
   * @param {Function} [callback] The callback function.
   * @example
   * ```js
   * hot.validateCells((valid) => {
   *   if (valid) {
   *     // ... code for validated cells
   *   }
   * })
   * ```
   */
  this.validateCells = function(callback) {
    this._validateCells(callback);
  };

  /**
   * Validates rows using their validator functions and calls callback when finished.
   *
   * If one of the cells is invalid, the callback will be fired with `'valid'` arguments as `false` - otherwise it
   *  would equal `true`.
   *
   * @memberof Core#
   * @function validateRows
   * @param {Array} [rows] Array of validation target visual row indexes.
   * @param {Function} [callback] The callback function.
   * @example
   * ```js
   * hot.validateRows([3, 4, 5], (valid) => {
   *   if (valid) {
   *     // ... code for validated rows
   *   }
   * })
   * ```
   */
  this.validateRows = function(rows, callback) {
    if (!Array.isArray(rows)) {
      throw new Error('validateRows parameter `rows` must be an array');
    }
    this._validateCells(callback, rows);
  };

  /**
   * Validates columns using their validator functions and calls callback when finished.
   *
   * If one of the cells is invalid, the callback will be fired with `'valid'` arguments as `false` - otherwise it
   *  would equal `true`.
   *
   * @memberof Core#
   * @function validateColumns
   * @param {Array} [columns] Array of validation target visual columns indexes.
   * @param {Function} [callback] The callback function.
   * @example
   * ```js
   * hot.validateColumns([3, 4, 5], (valid) => {
   *   if (valid) {
   *     // ... code for validated columns
   *   }
   * })
   * ```
   */
  this.validateColumns = function(columns, callback) {
    if (!Array.isArray(columns)) {
      throw new Error('validateColumns parameter `columns` must be an array');
    }
    this._validateCells(callback, undefined, columns);
  };

  /**
   * Validates all cells using their validator functions and calls callback when finished.
   *
   * If one of the cells is invalid, the callback will be fired with `'valid'` arguments as `false` - otherwise it would equal `true`.
   *
   * Private use intended.
   *
   * @private
   * @memberof Core#
   * @function _validateCells
   * @param {Function} [callback] The callback function.
   * @param {Array} [rows] An array of validation target visual row indexes.
   * @param {Array} [columns] An array of validation target visual column indexes.
   */
  this._validateCells = function(callback, rows, columns) {
    var waitingForValidator = new ValidatorsQueue();

    if (callback) {
      waitingForValidator.onQueueEmpty = callback;
    }

    let i = instance.countRows() - 1;

    while (i >= 0) {
      if (rows !== undefined && rows.indexOf(i) === -1) {
        i--;
        continue;
      }
      let j = instance.countCols() - 1;

      while (j >= 0) {
        if (columns !== undefined && columns.indexOf(j) === -1) {
          j--;
          continue;
        }
        waitingForValidator.addValidatorToQueue();

        instance.validateCell(instance.getDataAtCell(i, j), instance.getCellMeta(i, j), (result) => {
          if (typeof result !== 'boolean') {
            throw new Error('Validation error: result is not boolean');
          }
          if (result === false) {
            waitingForValidator.valid = false;
          }
          waitingForValidator.removeValidatorFormQueue();
        }, 'validateCells');
        j--;
      }
      i--;
    }
    waitingForValidator.checkIfQueueIsEmpty();
  };

  /**
   * Returns an array of row headers' values (if they are enabled). If param `row` was given, it returns the header of the given row as a string.
   *
   * @memberof Core#
   * @function getRowHeader
   * @param {Number} [row] Visual row index.
   * @fires Hooks#modifyRowHeader
   * @returns {Array|String|Number} Array of header values / single header value.
   */
  this.getRowHeader = function(row) {
    let rowHeader = priv.settings.rowHeaders;

    if (row !== void 0) {
      row = instance.runHooks('modifyRowHeader', row);
    }
    if (row === void 0) {
      rowHeader = [];
      rangeEach(instance.countRows() - 1, (i) => {
        rowHeader.push(instance.getRowHeader(i));
      });

    } else if (Array.isArray(rowHeader) && rowHeader[row] !== void 0) {
      rowHeader = rowHeader[row];

    } else if (isFunction(rowHeader)) {
      rowHeader = rowHeader(row);

    } else if (rowHeader && typeof rowHeader !== 'string' && typeof rowHeader !== 'number') {
      rowHeader = row + 1;
    }

    return rowHeader;
  };

  /**
   * Returns information about if this table is configured to display row headers.
   *
   * @memberof Core#
   * @function hasRowHeaders
   * @returns {Boolean} `true` if the instance has the row headers enabled, `false` otherwise.
   */
  this.hasRowHeaders = function() {
    return !!priv.settings.rowHeaders;
  };

  /**
   * Returns information about if this table is configured to display column headers.
   *
   * @memberof Core#
   * @function hasColHeaders
   * @returns {Boolean} `true` if the instance has the column headers enabled, `false` otherwise.
   */
  this.hasColHeaders = function() {
    if (priv.settings.colHeaders !== void 0 && priv.settings.colHeaders !== null) { // Polymer has empty value = null
      return !!priv.settings.colHeaders;
    }
    for (var i = 0, ilen = instance.countCols(); i < ilen; i++) {
      if (instance.getColHeader(i)) {
        return true;
      }
    }

    return false;
  };

  /**
   * Returns an array of column headers (in string format, if they are enabled). If param `column` is given, it
   * returns the header at the given column.
   *
   * @memberof Core#
   * @function getColHeader
   * @param {Number} [column] Visual column index.
   * @fires Hooks#modifyColHeader
   * @returns {Array|String|Number} The column header(s).
   */
  this.getColHeader = function(column) {
    let columnsAsFunc = priv.settings.columns && isFunction(priv.settings.columns);
    let result = priv.settings.colHeaders;

    column = instance.runHooks('modifyColHeader', column);

    if (column === void 0) {
      let out = [];
      let ilen = columnsAsFunc ? instance.countSourceCols() : instance.countCols();

      for (let i = 0; i < ilen; i++) {
        out.push(instance.getColHeader(i));
      }

      result = out;

    } else {
      let translateVisualIndexToColumns = function(column) {
        let arr = [];
        let columnsLen = instance.countSourceCols();
        let index = 0;

        for (; index < columnsLen; index++) {
          if (isFunction(instance.getSettings().columns) && instance.getSettings().columns(index)) {
            arr.push(index);
          }
        }

        return arr[column];
      };
      let baseCol = column;
      column = instance.runHooks('modifyCol', column);

      let prop = translateVisualIndexToColumns(column);

      if (priv.settings.columns && isFunction(priv.settings.columns) && priv.settings.columns(prop) && priv.settings.columns(prop).title) {
        result = priv.settings.columns(prop).title;

      } else if (priv.settings.columns && priv.settings.columns[column] && priv.settings.columns[column].title) {
        result = priv.settings.columns[column].title;

      } else if (Array.isArray(priv.settings.colHeaders) && priv.settings.colHeaders[column] !== void 0) {
        result = priv.settings.colHeaders[column];

      } else if (isFunction(priv.settings.colHeaders)) {
        result = priv.settings.colHeaders(column);

      } else if (priv.settings.colHeaders && typeof priv.settings.colHeaders !== 'string' && typeof priv.settings.colHeaders !== 'number') {
        result = spreadsheetColumnLabel(baseCol); // see #1458

      }
    }

    return result;
  };

  /**
   * Return column width from settings (no guessing). Private use intended.
   *
   * @private
   * @memberof Core#
   * @function _getColWidthFromSettings
   * @param {Number} col Visual col index.
   * @returns {Number}
   */
  this._getColWidthFromSettings = function(col) {
    var cellProperties = instance.getCellMeta(0, col);
    var width = cellProperties.width;

    if (width === void 0 || width === priv.settings.width) {
      width = cellProperties.colWidths;
    }
    if (width !== void 0 && width !== null) {
      switch (typeof width) {
        case 'object': // array
          width = width[col];
          break;

        case 'function':
          width = width(col);
          break;
        default:
          break;
      }
      if (typeof width === 'string') {
        width = parseInt(width, 10);
      }
    }

    return width;
  };

  /**
   * Returns the width of the requested column.
   *
   * @memberof Core#
   * @function getColWidth
   * @param {Number} column Visual column index.
   * @returns {Number} Column width.
   * @fires Hooks#modifyColWidth
   */
  this.getColWidth = function(column) {
    let width = instance._getColWidthFromSettings(column);

    width = instance.runHooks('modifyColWidth', width, column);

    if (width === void 0) {
      width = ViewportColumnsCalculator.DEFAULT_WIDTH;
    }

    return width;
  };

  /**
   * Return row height from settings (no guessing). Private use intended.
   *
   * @private
   * @memberof Core#
   * @function _getRowHeightFromSettings
   * @param {Number} row Visual row index.
   * @returns {Number}
   */
  this._getRowHeightFromSettings = function(row) {
    // let cellProperties = instance.getCellMeta(row, 0);
    // let height = cellProperties.height;
    //
    // if (height === void 0 || height === priv.settings.height) {
    //  height = cellProperties.rowHeights;
    // }
    var height = priv.settings.rowHeights;

    if (height !== void 0 && height !== null) {
      switch (typeof height) {
        case 'object': // array
          height = height[row];
          break;

        case 'function':
          height = height(row);
          break;
        default:
          break;
      }
      if (typeof height === 'string') {
        height = parseInt(height, 10);
      }
    }

    return height;
  };

  /**
   * Returns the row height.
   *
   * @memberof Core#
   * @function getRowHeight
   * @param {Number} row Visual row index.
   * @returns {Number} The given row's height.
   * @fires Hooks#modifyRowHeight
   */
  this.getRowHeight = function(row) {
    var height = instance._getRowHeightFromSettings(row);

    height = instance.runHooks('modifyRowHeight', height, row);

    return height;
  };

  /**
   * Returns the total number of rows in the data source.
   *
   * @memberof Core#
   * @function countSourceRows
   * @returns {Number} Total number of rows.
   */
  this.countSourceRows = function() {
    let sourceLength = instance.runHooks('modifySourceLength');
    return sourceLength || (instance.getSourceData() ? instance.getSourceData().length : 0);
  };

  /**
   * Returns the total number of columns in the data source.
   *
   * @memberof Core#
   * @function countSourceCols
   * @returns {Number} Total number of columns.
   */
  this.countSourceCols = function() {
    let len = 0;
    let obj = instance.getSourceData() && instance.getSourceData()[0] ? instance.getSourceData()[0] : [];

    if (isObject(obj)) {
      len = deepObjectSize(obj);

    } else {
      len = obj.length || 0;
    }

    return len;
  };

  /**
   * Returns the total number of visual rows in the table.
   *
   * @memberof Core#
   * @function countRows
   * @returns {Number} Total number of rows.
   */
  this.countRows = function() {
    return datamap.getLength();
  };

  /**
   * Returns the total number of visible columns in the table.
   *
   * @memberof Core#
   * @function countCols
   * @returns {Number} Total number of columns.
   */
  this.countCols = function() {
    const maxCols = this.getSettings().maxCols;
    let dataHasLength = false;
    let dataLen = 0;

    if (instance.dataType === 'array') {
      dataHasLength = priv.settings.data && priv.settings.data[0] && priv.settings.data[0].length;
    }

    if (dataHasLength) {
      dataLen = priv.settings.data[0].length;
    }

    if (priv.settings.columns) {
      let columnsIsFunction = isFunction(priv.settings.columns);

      if (columnsIsFunction) {
        if (instance.dataType === 'array') {
          let columnLen = 0;

          for (let i = 0; i < dataLen; i++) {
            if (priv.settings.columns(i)) {
              columnLen++;
            }
          }

          dataLen = columnLen;
        } else if (instance.dataType === 'object' || instance.dataType === 'function') {
          dataLen = datamap.colToPropCache.length;
        }

      } else {
        dataLen = priv.settings.columns.length;
      }

    } else if (instance.dataType === 'object' || instance.dataType === 'function') {
      dataLen = datamap.colToPropCache.length;
    }

    return Math.min(maxCols, dataLen);
  };

  /**
   * Returns an visual index of the first rendered row.
   *
   * @memberof Core#
   * @function rowOffset
   * @returns {Number} Visual index of first rendered row.
   */
  this.rowOffset = function() {
    return instance.view.wt.wtTable.getFirstRenderedRow();
  };

  /**
   * Returns the visual index of the first rendered column.
   *
   * @memberof Core#
   * @function colOffset
   * @returns {Number} Visual index of the first visible column.
   */
  this.colOffset = function() {
    return instance.view.wt.wtTable.getFirstRenderedColumn();
  };

  /**
   * Returns the number of rendered rows (including rows partially or fully rendered outside viewport).
   *
   * @memberof Core#
   * @function countRenderedRows
   * @returns {Number} Returns -1 if table is not visible.
   */
  this.countRenderedRows = function() {
    return instance.view.wt.drawn ? instance.view.wt.wtTable.getRenderedRowsCount() : -1;
  };

  /**
   * Returns the number of visible rows (rendered rows that fully fit inside viewport).
   *
   * @memberof Core#
   * @function countVisibleRows
   * @returns {Number} Number of visible rows or -1.
   */
  this.countVisibleRows = function() {
    return instance.view.wt.drawn ? instance.view.wt.wtTable.getVisibleRowsCount() : -1;
  };

  /**
   * Returns the number of rendered columns (including columns partially or fully rendered outside viewport).
   *
   * @memberof Core#
   * @function countRenderedCols
   * @returns {Number} Returns -1 if table is not visible.
   */
  this.countRenderedCols = function() {
    return instance.view.wt.drawn ? instance.view.wt.wtTable.getRenderedColumnsCount() : -1;
  };

  /**
   * Returns the number of visible columns. Returns -1 if table is not visible
   *
   * @memberof Core#
   * @function countVisibleCols
   * @return {Number} Number of visible columns or -1.
   */
  this.countVisibleCols = function() {
    return instance.view.wt.drawn ? instance.view.wt.wtTable.getVisibleColumnsCount() : -1;
  };

  /**
   * Returns the number of empty rows. If the optional ending parameter is `true`, returns the
   * number of empty rows at the bottom of the table.
   *
   * @memberof Core#
   * @function countEmptyRows
   * @param {Boolean} [ending=false] If `true`, will only count empty rows at the end of the data source.
   * @returns {Number} Count empty rows.
   */
  this.countEmptyRows = function(ending = false) {
    let emptyRows = 0;

    rangeEachReverse(instance.countRows() - 1, (visualIndex) => {
      if (instance.isEmptyRow(visualIndex)) {
        emptyRows += 1;

      } else if (ending === true) {
        return false;
      }
    });

    return emptyRows;
  };

  /**
   * Returns the number of empty columns. If the optional ending parameter is `true`, returns the number of empty
   * columns at right hand edge of the table.
   *
   * @memberof Core#
   * @function countEmptyCols
   * @param {Boolean} [ending=false] If `true`, will only count empty columns at the end of the data source row.
   * @returns {Number} Count empty cols.
   */
  this.countEmptyCols = function(ending = false) {
    if (instance.countRows() < 1) {
      return 0;
    }

    let emptyColumns = 0;

    rangeEachReverse(instance.countCols() - 1, (visualIndex) => {
      if (instance.isEmptyCol(visualIndex)) {
        emptyColumns += 1;

      } else if (ending === true) {
        return false;
      }
    });

    return emptyColumns;
  };

  /**
   * Check if all cells in the row declared by the `row` argument are empty.
   *
   * @memberof Core#
   * @function isEmptyRow
   * @param {Number} row Visual row index.
   * @returns {Boolean} `true` if the row at the given `row` is empty, `false` otherwise.
   */
  this.isEmptyRow = function(row) {
    return priv.settings.isEmptyRow.call(instance, row);
  };

  /**
   * Check if all cells in the the column declared by the `column` argument are empty.
   *
   * @memberof Core#
   * @function isEmptyCol
   * @param {Number} column Column index.
   * @returns {Boolean} `true` if the column at the given `col` is empty, `false` otherwise.
   */
  this.isEmptyCol = function(column) {
    return priv.settings.isEmptyCol.call(instance, column);
  };

  /**
   * Select cell specified by `row` and `column` values or a range of cells finishing at `endRow`, `endCol`. If the table
   * was configured to support data column properties that properties can be used to making a selection.
   *
   * By default, viewport will be scrolled to the selection. After the `selectCell` method had finished, the instance
   * will be listening to keyboard input on the document.
   *
   * @example
   * ```js
   * // select a single cell
   * hot.selectCell(2, 4);
   * // select a single cell using column property
   * hot.selectCell(2, 'address');
   * // select a range of cells
   * hot.selectCell(2, 4, 3, 5);
   * // select a range of cells using column properties
   * hot.selectCell(2, 'address', 3, 'phone_number');
   * // select a range of cells without scrolling to them
   * hot.selectCell(2, 'address', 3, 'phone_number', false);
   * ```
   *
   * @memberof Core#
   * @function selectCell
   * @param {Number} row Visual row index.
   * @param {Number|String} column Visual column index or column property.
   * @param {Number} [endRow] Visual end row index (if selecting a range).
   * @param {Number|String} [endColumn] Visual end column index or column property (if selecting a range).
   * @param {Boolean} [scrollToCell=true] If `true`, the viewport will be scrolled to the selection.
   * @param {Boolean} [changeListener=true] If `false`, Handsontable will not change keyboard events listener to himself.
   * @returns {Boolean} `true` if selection was successful, `false` otherwise.
   */
  this.selectCell = function(row, column, endRow, endColumn, scrollToCell = true, changeListener = true) {
    if (isUndefined(row) || isUndefined(column)) {
      return false;
    }

    return this.selectCells([[row, column, endRow, endColumn]], scrollToCell, changeListener);
  };

  /**
   * Make multiple, non-contiguous selection specified by `row` and `column` values or a range of cells
   * finishing at `endRow`, `endColumn`. The method supports two input formats which are the same as that
   * produces by `getSelected` and `getSelectedRange` methods.
   *
   * By default, viewport will be scrolled to selection. After the `selectCells` method had finished, the instance
   * will be listening to keyboard input on the document.
   *
   * @example
   * ```js
   * // Using an array of arrays.
   * hot.selectCells([[1, 1, 2, 2], [3, 3], [6, 2, 0, 2]]);
   * // Using an array of arrays with defined columns as props.
   * hot.selectCells([[1, 'id', 2, 'first_name'], [3, 'full_name'], [6, 'last_name', 0, 'first_name']]);
   * // Using an array of CellRange objects (produced by `.getSelectedRange()` method).
   * const selected = hot.getSelectedRange();
   *
   * selected[0].from.row = 0;
   * selected[0].from.col = 0;
   *
   * hot.selectCells(selected);
   * ```
   *
   * @memberof Core#
   * @since 0.38.0
   * @function selectCells
   * @param {Array[]|CellRange[]} coords Visual coords passed as an array of array (`[[rowStart, columnStart, rowEnd, columnEnd], ...]`)
   *                                     the same format as `getSelected` method returns or as an CellRange objects
   *                                     which is the same format what `getSelectedRange` method returns.
   * @param {Boolean} [scrollToCell=true] If `true`, the viewport will be scrolled to the selection.
   * @param {Boolean} [changeListener=true] If `false`, Handsontable will not change keyboard events listener to himself.
   * @returns {Boolean} `true` if selection was successful, `false` otherwise.
   */
  this.selectCells = function(coords = [[]], scrollToCell = true, changeListener = true) {
    if (scrollToCell === false) {
      preventScrollingToCell = true;
    }

    const wasSelected = selection.selectCells(coords);

    if (wasSelected && changeListener) {
      instance.listen();
    }
    preventScrollingToCell = false;

    return wasSelected;
  };

  /**
   * Select the cell specified by the `row` and `prop` arguments, or a range finishing at `endRow`, `endProp`.
   * By default, viewport will be scrolled to selection.
   *
   * @deprecated
   * @memberof Core#
   * @function selectCellByProp
   * @param {Number} row Visual row index.
   * @param {String} prop Property name.
   * @param {Number} [endRow] visual end row index (if selecting a range).
   * @param {String} [endProp] End property name (if selecting a range).
   * @param {Boolean} [scrollToCell=true] If `true`, viewport will be scrolled to the selection.
   * @param {Boolean} [changeListener=true] If `false`, Handsontable will not change keyboard events listener to himself.
   * @returns {Boolean} `true` if selection was successful, `false` otherwise.
   */
  this.selectCellByProp = function(row, prop, endRow, endProp, scrollToCell = true, changeListener = true) {
    warn(toSingleLine`Deprecation warning: This method is going to be removed in the next release.
      If you want to select a cell using props, please use the \`selectCell\` method.`);

    return this.selectCells([[row, prop, endRow, endProp]], scrollToCell, changeListener);
  };

  /**
   * Select column specified by `startColumn` visual index, column property or a range of columns finishing at `endColumn`.
   *
   * @example
   * ```js
   * // Select column using visual index.
   * hot.selectColumns(1);
   * // Select column using column property.
   * hot.selectColumns('id');
   * // Select range of columns using visual indexes.
   * hot.selectColumns(1, 4);
   * // Select range of columns using column properties.
   * hot.selectColumns('id', 'last_name');
   * ```
   *
   * @memberof Core#
   * @since 0.38.0
   * @function selectColumns
   * @param {Number} startColumn The visual column index from which the selection starts.
   * @param {Number} [endColumn=startColumn] The visual column index to which the selection finishes. If `endColumn`
   *                                         is not defined the column defined by `startColumn` will be selected.
   * @returns {Boolean} `true` if selection was successful, `false` otherwise.
   */
  this.selectColumns = function(startColumn, endColumn = startColumn) {
    return selection.selectColumns(startColumn, endColumn);
  };

  /**
   * Select row specified by `startRow` visual index or a range of rows finishing at `endRow`.
   *
   * @example
   * ```js
   * // Select row using visual index.
   * hot.selectRows(1);
   * // Select range of rows using visual indexes.
   * hot.selectRows(1, 4);
   * ```
   *
   * @memberof Core#
   * @since 0.38.0
   * @function selectRows
   * @param {Number} startRow The visual row index from which the selection starts.
   * @param {Number} [endRow=startRow] The visual row index to which the selection finishes. If `endRow`
   *                                   is not defined the row defined by `startRow` will be selected.
   * @returns {Boolean} `true` if selection was successful, `false` otherwise.
   */
  this.selectRows = function(startRow, endRow = startRow) {
    return selection.selectRows(startRow, endRow);
  };

  /**
   * Deselects the current cell selection on the table.
   *
   * @memberof Core#
   * @function deselectCell
   */
  this.deselectCell = function() {
    selection.deselect();
  };

  /**
   * Select the whole table. The previous selection will be overwritten.
   *
   * @since 0.38.2
   * @memberof Core#
   * @function selectAll
   */
  this.selectAll = function() {
    preventScrollingToCell = true;
    selection.selectAll();
    preventScrollingToCell = false;
  };

  /**
   * Scroll viewport to coordinates specified by the `row` and `column` arguments.
   *
   * @memberof Core#
   * @function scrollViewportTo
   * @param {Number} [row] Visual row index.
   * @param {Number} [column] Visual column index.
   * @param {Boolean} [snapToBottom = false] If `true`, viewport is scrolled to show the cell on the bottom of the table.
   * @param {Boolean} [snapToRight = false] If `true`, viewport is scrolled to show the cell on the right side of the table.
   * @returns {Boolean} `true` if scroll was successful, `false` otherwise.
   */
  this.scrollViewportTo = function(row, column, snapToBottom = false, snapToRight = false) {
    if (row !== void 0 && (row < 0 || row >= instance.countRows())) {
      return false;
    }
    if (column !== void 0 && (column < 0 || column >= instance.countCols())) {
      return false;
    }

    let result = false;

    if (row !== void 0 && column !== void 0) {
      instance.view.wt.wtOverlays.topOverlay.scrollTo(row, snapToBottom);
      instance.view.wt.wtOverlays.leftOverlay.scrollTo(column, snapToRight);

      result = true;
    }
    if (typeof row === 'number' && typeof column !== 'number') {
      instance.view.wt.wtOverlays.topOverlay.scrollTo(row, snapToBottom);

      result = true;
    }
    if (typeof column === 'number' && typeof row !== 'number') {
      instance.view.wt.wtOverlays.leftOverlay.scrollTo(column, snapToRight);

      result = true;
    }

    return result;
  };

  /**
   * Removes the table from the DOM and destroys the instance of the Handsontable.
   *
   * @memberof Core#
   * @function destroy
   * @fires Hooks#afterDestroy
   */
  this.destroy = function() {
    instance._clearTimeouts();
    instance._clearImmediates();

    if (instance.view) { // in case HT is destroyed before initialization has finished
      instance.view.destroy();
    }
    if (dataSource) {
      dataSource.destroy();
    }
    dataSource = null;

    keyStateStopObserving();

    if (process.env.HOT_PACKAGE_TYPE !== '\x63\x65' && isRootInstance(instance)) {
      const licenseInfo = document.querySelector('#hot-display-license-info');

      if (licenseInfo) {
        licenseInfo.parentNode.removeChild(licenseInfo);
      }
    }
    empty(instance.rootElement);
    eventManager.destroy();

    if (editorManager) {
      editorManager.destroy();
    }

    instance.runHooks('afterDestroy');
    Hooks.getSingleton().destroy(instance);

    for (var i in instance) {
      if (hasOwnProperty(instance, i)) {
        // replace instance methods with post mortem
        if (isFunction(instance[i])) {
          instance[i] = postMortem(i);

        } else if (i !== 'guid') {
          // replace instance properties with null (restores memory)
          // it should not be necessary but this prevents a memory leak side effects that show itself in Jasmine tests
          instance[i] = null;
        }
      }
    }
    instance.isDestroyed = true;

    // replace private properties with null (restores memory)
    // it should not be necessary but this prevents a memory leak side effects that show itself in Jasmine tests
    if (datamap) {
      datamap.destroy();
    }
    datamap = null;
    priv = null;
    grid = null;
    selection = null;
    editorManager = null;
    instance = null;
    GridSettings = null;
  };

  /**
   * Replacement for all methods after Handsotnable was destroyed.
   *
   * @private
   */
  function postMortem(method) {
    return () => {
      throw new Error(`The "${method}" method cannot be called because this Handsontable instance has been destroyed`);
    };
  }

  /**
   * Returns the active editor class instance.
   *
   * @memberof Core#
   * @function getActiveEditor
   * @returns {BaseEditor} The active editor instance.
   */
  this.getActiveEditor = function() {
    return editorManager.getActiveEditor();
  };

  /**
   * Returns plugin instance by provided its name.
   *
   * @memberof Core#
   * @function getPlugin
   * @param {String} pluginName The plugin name.
   * @returns {BasePlugin} The plugin instance.
   */
  this.getPlugin = function(pluginName) {
    return getPlugin(this, pluginName);
  };

  /**
   * Returns the Handsontable instance.
   *
   * @memberof Core#
   * @function getInstance
   * @returns {Handsontable} The Handsontable instance.
   */
  this.getInstance = function() {
    return instance;
  };

  /**
   * Adds listener to the specified hook name (only for this Handsontable instance).
   *
   * @memberof Core#
   * @function addHook
   * @see Hooks#add
   * @param {String} key Hook name (see {@link Hooks}).
   * @param {Function|Array} callback Function or array of functions.
   * @example
   * ```js
   * hot.addHook('beforeInit', myCallback);
   * ```
   */
  this.addHook = function(key, callback) {
    Hooks.getSingleton().add(key, callback, instance);
  };

  /**
   * Check if for a specified hook name there are added listeners (only for this Handsontable instance). All available
   * hooks you will find {@link Hooks}.
   *
   * @memberof Core#
   * @function hasHook
   * @see Hooks#has
   * @param {String} key Hook name
   * @return {Boolean}
   *
   * @example
   * ```js
   * const hasBeforeInitListeners = hot.hasHook('beforeInit');
   * ```
   */
  this.hasHook = function(key) {
    return Hooks.getSingleton().has(key, instance);
  };

  /**
   * Adds listener to specified hook name (only for this Handsontable instance). After the listener is triggered,
   * it will be automatically removed.
   *
   * @memberof Core#
   * @function addHookOnce
   * @see Hooks#once
   * @param {String} key Hook name (see {@link Hooks}).
   * @param {Function|Array} callback Function or array of functions.
   * @example
   * ```js
   * hot.addHookOnce('beforeInit', myCallback);
   * ```
   */
  this.addHookOnce = function(key, callback) {
    Hooks.getSingleton().once(key, callback, instance);
  };

  /**
   * Removes the hook listener previously registered with {@link Core#addHook}.
   *
   * @memberof Core#
   * @function removeHook
   * @see Hooks#remove
   * @param {String} key Hook name.
   * @param {Function} callback Reference to the function which has been registered using {@link Core#addHook}.
   *
   * @example
   * ```js
   * hot.removeHook('beforeInit', myCallback);
   * ```
   */
  this.removeHook = function(key, callback) {
    Hooks.getSingleton().remove(key, callback, instance);
  };

  /**
   * Run the callbacks for the hook provided in the `key` argument using the parameters given in the other arguments.
   *
   * @memberof Core#
   * @function runHooks
   * @see Hooks#run
   * @param {String} key Hook name.
   * @param {*} [p1] Argument passed to the callback.
   * @param {*} [p2] Argument passed to the callback.
   * @param {*} [p3] Argument passed to the callback.
   * @param {*} [p4] Argument passed to the callback.
   * @param {*} [p5] Argument passed to the callback.
   * @param {*} [p6] Argument passed to the callback.
   * @returns {*}
   *
   * @example
   * ```js
   * // Run built-in hook
   * hot.runHooks('beforeInit');
   * // Run custom hook
   * hot.runHooks('customAction', 10, 'foo');
   * ```
   */
  this.runHooks = function(key, p1, p2, p3, p4, p5, p6) {
    return Hooks.getSingleton().run(instance, key, p1, p2, p3, p4, p5, p6);
  };

  /**
   * Get language phrase for specified dictionary key.
   *
   * @memberof Core#
   * @function getTranslatedPhrase
   * @since 0.35.0
   * @param {String} dictionaryKey Constant which is dictionary key.
   * @param {*} extraArguments Arguments which will be handled by formatters.
   * @returns {String}
   */
  this.getTranslatedPhrase = function(dictionaryKey, extraArguments) {
    return getTranslatedPhrase(priv.settings.language, dictionaryKey, extraArguments);
  };

  this.timeouts = [];

  /**
   * Sets timeout. Purpose of this method is to clear all known timeouts when `destroy` method is called.
   *
   * @param {Number|Function} handle Handler returned from setTimeout or function to execute (it will be automatically wraped
   *                                 by setTimeout function).
   * @param {Number} [delay=0] If first argument is passed as a function this argument set delay of the execution of that function.
   * @private
   */
  this._registerTimeout = function(handle, delay = 0) {
    if (typeof handle === 'function') {
      handle = setTimeout(handle, delay);
    }

    this.timeouts.push(handle);
  };

  /**
   * Clears all known timeouts.
   *
   * @private
   */
  this._clearTimeouts = function() {
    arrayEach(this.timeouts, (handler) => {
      clearTimeout(handler);
    });
  };

  this.immediates = [];

  /**
   * Execute function execution to the next event loop cycle. Purpose of this method is to clear all known timeouts when `destroy` method is called.
   *
   * @param {Function} callback Function to be delayed in execution.
   * @private
   */
  this._registerImmediate = function(callback) {
    this.immediates.push(setImmediate(callback));
  };

  /**
   * Clears all known timeouts.
   *
   * @private
   */
  this._clearImmediates = function() {
    arrayEach(this.immediates, (handler) => {
      clearImmediate(handler);
    });
  };

  /**
   * Refresh selection borders. This is temporary method relic after selection rewrite.
   *
   * @private
   * @param {Boolean} [revertOriginal=false] If `true`, the previous value will be restored. Otherwise, the edited value will be saved.
   * @param {Boolean} [prepareEditorIfNeeded=true] If `true` the editor under the selected cell will be prepared to open.
   */
  this._refreshBorders = function(revertOriginal = false, prepareEditorIfNeeded = true) {
    editorManager.destroyEditor(revertOriginal);
    instance.view.render();

    if (prepareEditorIfNeeded && selection.isSelected()) {
      editorManager.prepareEditor();
    }
  };

  Hooks.getSingleton().run(instance, 'construct');
};<|MERGE_RESOLUTION|>--- conflicted
+++ resolved
@@ -1088,36 +1088,25 @@
    */
   this.setDataAtCell = function(row, column, value, source) {
     var
-<<<<<<< HEAD
-      inputs = setDataInputToArray(row, col, value),
-=======
       input = setDataInputToArray(row, column, value),
->>>>>>> ced9e38f
       i,
       ilen,
       changes = [],
       prop;
 
-    for (i = 0, ilen = inputs.length; i < ilen; i++) {
-      let input = inputs[i];
-      if (typeof input !== 'object') {
+    for (i = 0, ilen = input.length; i < ilen; i++) {
+      if (typeof input[i] !== 'object') {
         throw new Error('Method `setDataAtCell` accepts row number or changes array of arrays as its first parameter');
       }
-      if (typeof input[1] !== 'number') {
+      if (typeof input[i][1] !== 'number') {
         throw new Error('Method `setDataAtCell` accepts row and column number as its parameters. If you want to use object property name, use method `setDataAtRowProp`');
       }
-      let previousValue = dataSource.getAtCell(recordTranslator.toPhysicalRow(input[0]), input[1]);
-      prop = datamap.colToProp(input[1]);
-      let newValue = input[2];
-
-      if (previousValue === newValue) {
-        return;
-      }
+      prop = datamap.colToProp(input[i][1]);
       changes.push([
-        input[0],
+        input[i][0],
         prop,
-        previousValue,
-        newValue,
+        dataSource.getAtCell(recordTranslator.toPhysicalRow(input[i][0]), input[i][1]),
+        input[i][2],
       ]);
     }
 
