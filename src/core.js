Handsontable.activeGuid = null;

/**
 * Handsontable constructor
 * @param rootElement The jQuery element in which Handsontable DOM will be inserted
 * @param userSettings
 * @constructor
 */
Handsontable.Core = function (rootElement, userSettings) {
  var priv
    , datamap
    , grid
    , selection
    , editproxy
    , autofill
    , instance = this
    , GridSettings = function () {
    };

  Handsontable.helper.inherit(GridSettings, DefaultSettings); //create grid settings as a copy of default settings
  Handsontable.helper.extend(GridSettings.prototype, userSettings); //overwrite defaults with user settings

  this.rootElement = rootElement;
  var $document = $(document.documentElement);
  var $body = $(document.body);
  this.guid = 'ht_' + Handsontable.helper.randomString(); //this is the namespace for global events

  if (!this.rootElement[0].id) {
    this.rootElement[0].id = this.guid; //if root element does not have an id, assign a random id
  }

  priv = {
    cellSettings: [],
    columnSettings: [],
    columnsSettingConflicts: ['data', 'width'],
    settings: new GridSettings(), // current settings instance
    settingsFromDOM: {},
    selStart: new Handsontable.SelectionPoint(),
    selEnd: new Handsontable.SelectionPoint(),
    editProxy: false,
    isPopulated: null,
    scrollable: null,
    undoRedo: null,
    extensions: {},
    colToProp: null,
    propToCol: null,
    dataSchema: null,
    dataType: 'array',
    firstRun: true
  };

  datamap = {
    recursiveDuckSchema: function (obj) {
      var schema;
      if ($.isPlainObject(obj)) {
        schema = {};
        for (var i in obj) {
          if (obj.hasOwnProperty(i)) {
            if ($.isPlainObject(obj[i])) {
              schema[i] = datamap.recursiveDuckSchema(obj[i]);
            }
            else {
              schema[i] = null;
            }
          }
        }
      }
      else {
        schema = [];
      }
      return schema;
    },

    recursiveDuckColumns: function (schema, lastCol, parent) {
      var prop, i;
      if (typeof lastCol === 'undefined') {
        lastCol = 0;
        parent = '';
      }
      if ($.isPlainObject(schema)) {
        for (i in schema) {
          if (schema.hasOwnProperty(i)) {
            if (schema[i] === null) {
              prop = parent + i;
              priv.colToProp.push(prop);
              priv.propToCol[prop] = lastCol;
              lastCol++;
            }
            else {
              lastCol = datamap.recursiveDuckColumns(schema[i], lastCol, i + '.');
            }
          }
        }
      }
      return lastCol;
    },

    createMap: function () {
      if (typeof datamap.getSchema() === "undefined") {
        throw new Error("trying to create `columns` definition but you didnt' provide `schema` nor `data`");
      }
      var i, ilen, schema = datamap.getSchema();
      priv.colToProp = [];
      priv.propToCol = {};
      if (priv.settings.columns) {
        for (i = 0, ilen = priv.settings.columns.length; i < ilen; i++) {
          priv.colToProp[i] = priv.settings.columns[i].data;
          priv.propToCol[priv.settings.columns[i].data] = i;
        }
      }
      else {
        datamap.recursiveDuckColumns(schema);
      }
    },

    colToProp: function (col) {
      col = Handsontable.PluginHooks.execute(instance, 'modifyCol', col);
      if (priv.colToProp && typeof priv.colToProp[col] !== 'undefined') {
        return priv.colToProp[col];
      }
      else {
        return col;
      }
    },

    propToCol: function (prop) {
      var col;
      if (typeof priv.propToCol[prop] !== 'undefined') {
        col = priv.propToCol[prop];
      }
      else {
        col = prop;
      }
      col = Handsontable.PluginHooks.execute(instance, 'modifyCol', col);
      return col;
    },

    getSchema: function () {
      if (priv.settings.dataSchema) {
        if (typeof priv.settings.dataSchema === 'function') {
          return priv.settings.dataSchema();
        }
        return priv.settings.dataSchema;
      }
      return priv.duckDataSchema;
    },

    /**
     * Creates row at the bottom of the data array
     * @param {Number} [index] Optional. Index of the row before which the new row will be inserted
     */
    createRow: function (index) {
      var row
        , rowCount = instance.countRows();

      if (typeof index !== 'number' || index >= rowCount) {
        index = rowCount;
      }

      if (priv.dataType === 'array') {
        row = [];
        for (var c = 0, clen = instance.countCols(); c < clen; c++) {
          row.push(null);
        }
      }
      else if (priv.dataType === 'function') {
        row = priv.settings.dataSchema(index);
      }
      else {
        row = $.extend(true, {}, datamap.getSchema());
      }

      if (index === rowCount) {
        GridSettings.prototype.data.push(row);
      }
      else {
        GridSettings.prototype.data.splice(index, 0, row);
      }

      instance.PluginHooks.run('afterCreateRow', index);
      instance.forceFullRender = true; //used when data was changed
    },

    /**
     * Creates col at the right of the data array
     * @param {Object} [index] Optional. Index of the column before which the new column will be inserted
     */
    createCol: function (index) {
      if (priv.dataType === 'object' || priv.settings.columns) {
        throw new Error("Cannot create new column. When data source in an object, you can only have as much columns as defined in first data row, data schema or in the 'columns' setting");
      }
      var r = 0, rlen = instance.countRows()
        , data = GridSettings.prototype.data
        , constructor = Handsontable.helper.columnFactory(GridSettings, priv.columnsSettingConflicts, Handsontable.TextCell);

      if (typeof index !== 'number' || index >= instance.countCols()) {
        for (; r < rlen; r++) {
          if (typeof data[r] === 'undefined') {
            data[r] = [];
          }
          data[r].push(null);
        }
        // Add new column constructor
        priv.columnSettings.push(constructor);
      }
      else {
        for (; r < rlen; r++) {
          data[r].splice(index, 0, null);
        }
        // Add new column constructor at given index
        priv.columnSettings.splice(index, 0, constructor);
      }
      instance.PluginHooks.run('afterCreateCol', index);
      instance.forceFullRender = true; //used when data was changed
    },

    /**
     * Removes row from the data array
     * @param {Number} [index] Optional. Index of the row to be removed. If not provided, the last row will be removed
     * @param {Number} [amount] Optional. Amount of the rows to be removed. If not provided, one row will be removed
     */
    removeRow: function (index, amount) {
      if (!amount) {
        amount = 1;
      }
      if (typeof index !== 'number') {
        index = -amount;
      }

      // We have to map the physical row ids to logical and than perform removing with (possibly) new row id
      var logicRows = this.physicalRowsToLogical(index, amount);

      GridSettings.prototype.data = GridSettings.prototype.data.filter(function (row, index) {
        return logicRows.indexOf(index) == -1;
      });

      instance.PluginHooks.run('afterRemoveRow', index, amount);

      instance.forceFullRender = true; //used when data was changed
    },

    /**
     * Removes column from the data array
     * @param {Number} [index] Optional. Index of the column to be removed. If not provided, the last column will be removed
     * @param {Number} [amount] Optional. Amount of the columns to be removed. If not provided, one column will be removed
     */
    removeCol: function (index, amount) {
      if (priv.dataType === 'object' || priv.settings.columns) {
        throw new Error("cannot remove column with object data source or columns option specified");
      }
      if (!amount) {
        amount = 1;
      }
      if (typeof index !== 'number') {
        index = -amount;
      }
      var data = GridSettings.prototype.data;
      for (var r = 0, rlen = instance.countRows(); r < rlen; r++) {
        data[r].splice(index, amount);
      }
      instance.PluginHooks.run('afterRemoveCol', index, amount);
      priv.columnSettings.splice(index, amount);
      instance.forceFullRender = true; //used when data was changed
    },

    /**
     * Add / removes data from the column
     * @param {Number} col Index of column in which do you want to do splice.
     * @param {Number} index Index at which to start changing the array. If negative, will begin that many elements from the end
     * @param {Number} amount An integer indicating the number of old array elements to remove. If amount is 0, no elements are removed
     * param {...*} elements Optional. The elements to add to the array. If you don't specify any elements, spliceCol simply removes elements from the array
     */
    spliceCol: function (col, index, amount/*, elements...*/) {
      var elements = 4 <= arguments.length ? [].slice.call(arguments, 3) : [];

      var colData = instance.getDataAtCol(col);
      var removed = colData.slice(index, index + amount);
      var after = colData.slice(index + amount);

      Handsontable.helper.extendArray(elements, after);
      var i = 0;
      while (i < amount) {
        elements.push(null); //add null in place of removed elements
        i++;
      }
      Handsontable.helper.to2dArray(elements);
      instance.populateFromArray(index, col, elements, null, null, 'spliceCol');

      return removed;
    },

    /**
     * Add / removes data from the row
     * @param {Number} row Index of row in which do you want to do splice.
     * @param {Number} index Index at which to start changing the array. If negative, will begin that many elements from the end
     * @param {Number} amount An integer indicating the number of old array elements to remove. If amount is 0, no elements are removed
     * param {...*} elements Optional. The elements to add to the array. If you don't specify any elements, spliceCol simply removes elements from the array
     */
    spliceRow: function (row, index, amount/*, elements...*/) {
      var elements = 4 <= arguments.length ? [].slice.call(arguments, 3) : [];

      var rowData = instance.getDataAtRow(row);
      var removed = rowData.slice(index, index + amount);
      var after = rowData.slice(index + amount);

      Handsontable.helper.extendArray(elements, after);
      var i = 0;
      while (i < amount) {
        elements.push(null); //add null in place of removed elements
        i++;
      }
      instance.populateFromArray(row, index, [elements], null, null, 'spliceRow');

      return removed;
    },

    /**
     * Returns single value from the data array
     * @param {Number} row
     * @param {Number} prop
     */
    getVars: {},
    get: function (row, prop) {
      datamap.getVars.row = row;
      datamap.getVars.prop = prop;
      instance.PluginHooks.run('beforeGet', datamap.getVars);
      if (typeof datamap.getVars.prop === 'string' && datamap.getVars.prop.indexOf('.') > -1) {
        var sliced = datamap.getVars.prop.split(".");
        var out = priv.settings.data[datamap.getVars.row];
        if (!out) {
          return null;
        }
        for (var i = 0, ilen = sliced.length; i < ilen; i++) {
          out = out[sliced[i]];
          if (typeof out === 'undefined') {
            return null;
          }
        }
        return out;
      }
      else if (typeof datamap.getVars.prop === 'function') {
        /**
         *  allows for interacting with complex structures, for example
         *  d3/jQuery getter/setter properties:
         *
         *    {columns: [{
         *      data: function(row, value){
         *        if(arguments.length === 1){
         *          return row.property();
         *        }
         *        row.property(value);
         *      }
         *    }]}
         */
        return datamap.getVars.prop(priv.settings.data.slice(
          datamap.getVars.row,
          datamap.getVars.row + 1
        )[0]);
      }
      else {
        return priv.settings.data[datamap.getVars.row] ? priv.settings.data[datamap.getVars.row][datamap.getVars.prop] : null;
      }
    },

    /**
     * Saves single value to the data array
     * @param {Number} row
     * @param {Number} prop
     * @param {String} value
     * @param {String} [source] Optional. Source of hook runner.
     */
    setVars: {},
    set: function (row, prop, value, source) {
      datamap.setVars.row = row;
      datamap.setVars.prop = prop;
      datamap.setVars.value = value;
      instance.PluginHooks.run('beforeSet', datamap.setVars, source || "datamapGet");
      if (typeof datamap.setVars.prop === 'string' && datamap.setVars.prop.indexOf('.') > -1) {
        var sliced = datamap.setVars.prop.split(".");
        var out = priv.settings.data[datamap.setVars.row];
        for (var i = 0, ilen = sliced.length - 1; i < ilen; i++) {
          out = out[sliced[i]];
        }
        out[sliced[i]] = datamap.setVars.value;
      }
      else if (typeof datamap.setVars.prop === 'function') {
        /* see the `function` handler in `get` */
        datamap.setVars.prop(priv.settings.data.slice(
          datamap.setVars.row,
          datamap.setVars.row + 1
        )[0], datamap.setVars.value);
      }
      else {
        priv.settings.data[datamap.setVars.row][datamap.setVars.prop] = datamap.setVars.value;
      }
    },
    /**
     * This ridiculous piece of code maps rows Id that are present in table data to those displayed for user.
     * The trick is, the physical row id (stored in settings.data) is not necessary the same
     * as the logical (displayed) row id (e.g. when sorting is applied).
     */
    physicalRowsToLogical: function (index, amount) {
      var physicRow = (GridSettings.prototype.data.length + index) % GridSettings.prototype.data.length;
      var logicRows = [];
      var rowsToRemove = amount;

      while (physicRow < GridSettings.prototype.data.length && rowsToRemove) {
        this.get(physicRow, 0); //this performs an actual mapping and saves the result to getVars
        logicRows.push(this.getVars.row);

        rowsToRemove--;
        physicRow++;
      }

      return logicRows;
    },

    /**
     * Clears the data array
     */
    clear: function () {
      for (var r = 0; r < instance.countRows(); r++) {
        for (var c = 0; c < instance.countCols(); c++) {
          datamap.set(r, datamap.colToProp(c), '');
        }
      }
    },

    /**
     * Returns the data array
     * @return {Array}
     */
    getAll: function () {
      return priv.settings.data;
    },

    /**
     * Returns data range as array
     * @param {Object} start Start selection position
     * @param {Object} end End selection position
     * @return {Array}
     */
    getRange: function (start, end) {
      var r, rlen, c, clen, output = [], row;
      rlen = Math.max(start.row, end.row);
      clen = Math.max(start.col, end.col);
      for (r = Math.min(start.row, end.row); r <= rlen; r++) {
        row = [];
        for (c = Math.min(start.col, end.col); c <= clen; c++) {
          row.push(datamap.get(r, datamap.colToProp(c)));
        }
        output.push(row);
      }
      return output;
    },

    /**
     * Return data as text (tab separated columns)
     * @param {Object} start (Optional) Start selection position
     * @param {Object} end (Optional) End selection position
     * @return {String}
     */
    getText: function (start, end) {
      return SheetClip.stringify(datamap.getRange(start, end));
    }
  };

  grid = {
    /**
     * Inserts or removes rows and columns
     * @param {String} action Possible values: "insert_row", "insert_col", "remove_row", "remove_col"
     * @param {Number} index
     * @param {Number} amount
     * @param {String} [source] Optional. Source of hook runner.
     * @param {Boolean} [keepEmptyRows] Optional. Flag for preventing deletion of empty rows.
     */
    alter: function (action, index, amount, source, keepEmptyRows) {
      var oldData, newData, changes, r, rlen, c, clen, delta;
      oldData = $.extend(true, [], datamap.getAll());

      switch (action) {
        case "insert_row":
          if (!amount) {
            amount = 1;
          }
          delta = 0;
          while (delta < amount && instance.countRows() < priv.settings.maxRows) {
            datamap.createRow(index);
            delta++;
          }
          if (delta) {
            if (priv.selStart.exists() && priv.selStart.row() >= index) {
              priv.selStart.row(priv.selStart.row() + delta);
              selection.transformEnd(delta, 0); //will call render() internally
            }
            else {
              selection.refreshBorders(); //it will call render and prepare methods
            }
          }
          break;

        case "insert_col":
          if (!amount) {
            amount = 1;
          }
          delta = 0;
          while (delta < amount && instance.countCols() < priv.settings.maxCols) {
            datamap.createCol(index);
            delta++;
          }
          if (delta) {
            if (priv.selStart.exists() && priv.selStart.col() >= index) {
              priv.selStart.col(priv.selStart.col() + delta);
              selection.transformEnd(0, delta); //will call render() internally
            }
            else {
              selection.refreshBorders(); //it will call render and prepare methods
            }
          }
          break;

        case "remove_row":
          datamap.removeRow(index, amount);
          grid.adjustRowsAndCols();
          selection.refreshBorders(); //it will call render and prepare methods
          break;

        case "remove_col":
          datamap.removeCol(index, amount);
          grid.adjustRowsAndCols();
          selection.refreshBorders(); //it will call render and prepare methods
          break;

        default:
          throw new Error('There is no such action "' + action + '"');
          break;
      }

      changes = [];
      newData = datamap.getAll();
      for (r = 0, rlen = newData.length; r < rlen; r++) {
        for (c = 0, clen = newData[r].length; c < clen; c++) {
          changes.push([r, c, oldData[r] ? oldData[r][c] : null, newData[r][c]]);
        }
      }
      instance.PluginHooks.run('afterChange', changes, source || action);
      if (!keepEmptyRows) {
        grid.adjustRowsAndCols(); //makes sure that we did not add rows that will be removed in next refresh
      }
    },

    /**
     * Makes sure there are empty rows at the bottom of the table
     */
    adjustRowsAndCols: function () {
      var r, rlen, emptyRows = instance.countEmptyRows(true), emptyCols;

      //should I add empty rows to data source to meet minRows?
      rlen = instance.countRows();
      if (rlen < priv.settings.minRows) {
        for (r = 0; r < priv.settings.minRows - rlen; r++) {
          datamap.createRow();
        }
      }

      //should I add empty rows to meet minSpareRows?
      if (emptyRows < priv.settings.minSpareRows) {
        for (; emptyRows < priv.settings.minSpareRows && instance.countRows() < priv.settings.maxRows; emptyRows++) {
          datamap.createRow();
        }
      }

      //count currently empty cols
      emptyCols = instance.countEmptyCols(true);

      //should I add empty cols to meet minCols?
      if (!priv.settings.columns && instance.countCols() < priv.settings.minCols) {
        for (; instance.countCols() < priv.settings.minCols; emptyCols++) {
          datamap.createCol();
        }
      }

      //should I add empty cols to meet minSpareCols?
      if (!priv.settings.columns && priv.dataType === 'array' && emptyCols < priv.settings.minSpareCols) {
        for (; emptyCols < priv.settings.minSpareCols && instance.countCols() < priv.settings.maxCols; emptyCols++) {
          datamap.createCol();
        }
      }

      if (priv.settings.enterBeginsEditing) {
        for (; (((priv.settings.minRows || priv.settings.minSpareRows) && instance.countRows() > priv.settings.minRows) && (priv.settings.minSpareRows && emptyRows > priv.settings.minSpareRows)); emptyRows--) {
          datamap.removeRow();
        }
      }

      if (priv.settings.enterBeginsEditing && !priv.settings.columns) {
        for (; (((priv.settings.minCols || priv.settings.minSpareCols) && instance.countCols() > priv.settings.minCols) && (priv.settings.minSpareCols && emptyCols > priv.settings.minSpareCols)); emptyCols--) {
          datamap.removeCol();
        }
      }

      var rowCount = instance.countRows();
      var colCount = instance.countCols();

      if (rowCount === 0 || colCount === 0) {
        selection.deselect();
      }

      if (priv.selStart.exists()) {
        var selectionChanged;
        var fromRow = priv.selStart.row();
        var fromCol = priv.selStart.col();
        var toRow = priv.selEnd.row();
        var toCol = priv.selEnd.col();

        //if selection is outside, move selection to last row
        if (fromRow > rowCount - 1) {
          fromRow = rowCount - 1;
          selectionChanged = true;
          if (toRow > fromRow) {
            toRow = fromRow;
          }
        } else if (toRow > rowCount - 1) {
          toRow = rowCount - 1;
          selectionChanged = true;
          if (fromRow > toRow) {
            fromRow = toRow;
          }
        }

        //if selection is outside, move selection to last row
        if (fromCol > colCount - 1) {
          fromCol = colCount - 1;
          selectionChanged = true;
          if (toCol > fromCol) {
            toCol = fromCol;
          }
        } else if (toCol > colCount - 1) {
          toCol = colCount - 1;
          selectionChanged = true;
          if (fromCol > toCol) {
            fromCol = toCol;
          }
        }

        if (selectionChanged) {
          instance.selectCell(fromRow, fromCol, toRow, toCol);
        }
      }
    },

    /**
     * Populate cells at position with 2d array
     * @param {Object} start Start selection position
     * @param {Array} input 2d array
     * @param {Object} [end] End selection position (only for drag-down mode)
     * @param {String} [source="populateFromArray"]
     * @param {String} [method="overwrite"]
     * @return {Object|undefined} ending td in pasted area (only if any cell was changed)
     */
    populateFromArray: function (start, input, end, source, method) {
      var r, rlen, c, clen, setData = [], current = {};
      rlen = input.length;
      if (rlen === 0) {
        return false;
      }

      var repeatCol
        , repeatRow
        , cmax
        , rmax;

      // insert data with specified pasteMode method
      switch (method) {
        case 'shift_down' :
          repeatCol = end ? end.col - start.col + 1 : 0;
          repeatRow = end ? end.row - start.row + 1 : 0;
          input = Handsontable.helper.translateRowsToColumns(input);
          for (c = 0, clen = input.length, cmax = Math.max(clen, repeatCol); c < cmax; c++) {
            if (c < clen) {
              for (r = 0, rlen = input[c].length; r < repeatRow - rlen; r++) {
                input[c].push(input[c][r % rlen]);
              }
              input[c].unshift(start.col + c, start.row, 0);
              instance.spliceCol.apply(instance, input[c]);
            }
            else {
              input[c % clen][0] = start.col + c;
              instance.spliceCol.apply(instance, input[c % clen]);
            }
          }
          break;

        case 'shift_right' :
          repeatCol = end ? end.col - start.col + 1 : 0;
          repeatRow = end ? end.row - start.row + 1 : 0;
          for (r = 0, rlen = input.length, rmax = Math.max(rlen, repeatRow); r < rmax; r++) {
            if (r < rlen) {
              for (c = 0, clen = input[r].length; c < repeatCol - clen; c++) {
                input[r].push(input[r][c % clen]);
              }
              input[r].unshift(start.row + r, start.col, 0);
              instance.spliceRow.apply(instance, input[r]);
            }
            else {
              input[r % rlen][0] = start.row + r;
              instance.spliceRow.apply(instance, input[r % rlen]);
            }
          }
          break;

        case 'overwrite' :
        default:
          // overwrite and other not specified options
          current.row = start.row;
          current.col = start.col;
          for (r = 0; r < rlen; r++) {
            if ((end && current.row > end.row) || (!priv.settings.minSpareRows && current.row > instance.countRows() - 1) || (current.row >= priv.settings.maxRows)) {
              break;
            }
            current.col = start.col;
            clen = input[r] ? input[r].length : 0;
            for (c = 0; c < clen; c++) {
              if ((end && current.col > end.col) || (!priv.settings.minSpareCols && current.col > instance.countCols() - 1) || (current.col >= priv.settings.maxCols)) {
                break;
              }
              if (!instance.getCellMeta(current.row, current.col).readOnly) {
                setData.push([current.row, current.col, input[r][c]]);
              }
              current.col++;
              if (end && c === clen - 1) {
                c = -1;
              }
            }
            current.row++;
            if (end && r === rlen - 1) {
              r = -1;
            }
          }
          instance.setDataAtCell(setData, null, null, source || 'populateFromArray');
          break;
      }
    },

    /**
     * Returns the top left (TL) and bottom right (BR) selection coordinates
     * @param {Object[]} coordsArr
     * @returns {Object}
     */
    getCornerCoords: function (coordsArr) {
      function mapProp(func, array, prop) {
        function getProp(el) {
          return el[prop];
        }

        if (Array.prototype.map) {
          return func.apply(Math, array.map(getProp));
        }
        return func.apply(Math, $.map(array, getProp));
      }

      return {
        TL: {
          row: mapProp(Math.min, coordsArr, "row"),
          col: mapProp(Math.min, coordsArr, "col")
        },
        BR: {
          row: mapProp(Math.max, coordsArr, "row"),
          col: mapProp(Math.max, coordsArr, "col")
        }
      };
    },

    /**
     * Returns array of td objects given start and end coordinates
     */
    getCellsAtCoords: function (start, end) {
      var corners = grid.getCornerCoords([start, end]);
      var r, c, output = [];
      for (r = corners.TL.row; r <= corners.BR.row; r++) {
        for (c = corners.TL.col; c <= corners.BR.col; c++) {
          output.push(instance.view.getCellAtCoords({
            row: r,
            col: c
          }));
        }
      }
      return output;
    }
  };

  this.selection = selection = { //this public assignment is only temporary
    inProgress: false,

    /**
     * Sets inProgress to true. This enables onSelectionEnd and onSelectionEndByProp to function as desired
     */
    begin: function () {
      instance.selection.inProgress = true;
    },

    /**
     * Sets inProgress to false. Triggers onSelectionEnd and onSelectionEndByProp
     */
    finish: function () {
      var sel = instance.getSelected();
      instance.PluginHooks.run("afterSelectionEnd", sel[0], sel[1], sel[2], sel[3]);
      instance.PluginHooks.run("afterSelectionEndByProp", sel[0], instance.colToProp(sel[1]), sel[2], instance.colToProp(sel[3]));
      instance.selection.inProgress = false;
    },

    isInProgress: function () {
      return instance.selection.inProgress;
    },

    /**
     * Starts selection range on given td object
     * @param {Object} coords
     */
    setRangeStart: function (coords) {
      priv.selStart.coords(coords);
      selection.setRangeEnd(coords);
    },

    /**
     * Ends selection range on given td object
     * @param {Object} coords
     * @param {Boolean} [scrollToCell=true] If true, viewport will be scrolled to range end
     */
    setRangeEnd: function (coords, scrollToCell) {
      instance.selection.begin();

      priv.selEnd.coords(coords);
      if (!priv.settings.multiSelect) {
        priv.selStart.coords(coords);
      }

      //set up current selection
      instance.view.wt.selections.current.clear();
      instance.view.wt.selections.current.add(priv.selStart.arr());

      //set up area selection
      instance.view.wt.selections.area.clear();
      if (selection.isMultiple()) {
        instance.view.wt.selections.area.add(priv.selStart.arr());
        instance.view.wt.selections.area.add(priv.selEnd.arr());
      }

      //set up highlight
      if (priv.settings.currentRowClassName || priv.settings.currentColClassName) {
        instance.view.wt.selections.highlight.clear();
        instance.view.wt.selections.highlight.add(priv.selStart.arr());
        instance.view.wt.selections.highlight.add(priv.selEnd.arr());
      }

      //trigger handlers
      instance.PluginHooks.run("afterSelection", priv.selStart.row(), priv.selStart.col(), priv.selEnd.row(), priv.selEnd.col());
      instance.PluginHooks.run("afterSelectionByProp", priv.selStart.row(), datamap.colToProp(priv.selStart.col()), priv.selEnd.row(), datamap.colToProp(priv.selEnd.col()));

      if (scrollToCell !== false) {
        instance.view.scrollViewport(coords);

        instance.view.wt.draw(true); //these two lines are needed to fix scrolling viewport when cell dimensions are significantly bigger than assumed by Walkontable
        instance.view.scrollViewport(coords);
      }
      selection.refreshBorders();
    },

    /**
     * Destroys editor, redraws borders around cells, prepares editor
     * @param {Boolean} revertOriginal
     * @param {Boolean} keepEditor
     */
    refreshBorders: function (revertOriginal, keepEditor) {
      if (!keepEditor) {
        editproxy.destroy(revertOriginal);
      }
      instance.view.render();
      if (selection.isSelected() && !keepEditor) {
        editproxy.prepare();
      }
    },

    /**
     * Returns information if we have a multiselection
     * @return {Boolean}
     */
    isMultiple: function () {
      return !(priv.selEnd.col() === priv.selStart.col() && priv.selEnd.row() === priv.selStart.row());
    },

    /**
     * Selects cell relative to current cell (if possible)
     */
    transformStart: function (rowDelta, colDelta, force) {
      if (priv.selStart.row() + rowDelta > instance.countRows() - 1) {
        if (force && priv.settings.minSpareRows > 0) {
          instance.alter("insert_row", instance.countRows());
        }
        else if (priv.settings.autoWrapCol && priv.selStart.col() + colDelta < instance.countCols() - 1) {
          rowDelta = 1 - instance.countRows();
          colDelta = 1;
        }
      }
      else if (priv.settings.autoWrapCol && priv.selStart.row() + rowDelta < 0 && priv.selStart.col() + colDelta >= 0) {
        rowDelta = instance.countRows() - 1;
        colDelta = -1;
      }
      if (priv.selStart.col() + colDelta > instance.countCols() - 1) {
        if (force && priv.settings.minSpareCols > 0) {
          instance.alter("insert_col", instance.countCols());
        }
        else if (priv.settings.autoWrapRow && priv.selStart.row() + rowDelta < instance.countRows() - 1) {
          rowDelta = 1;
          colDelta = 1 - instance.countCols();
        }
      }
      else if (priv.settings.autoWrapRow && priv.selStart.col() + colDelta < 0 && priv.selStart.row() + rowDelta >= 0) {
        rowDelta = -1;
        colDelta = instance.countCols() - 1;
      }

      var totalRows = instance.countRows();
      var totalCols = instance.countCols();
      var coords = {
        row: (priv.selStart.row() + rowDelta),
        col: priv.selStart.col() + colDelta
      };

      if (coords.row < 0) {
        coords.row = 0;
      }
      else if (coords.row > 0 && coords.row >= totalRows) {
        coords.row = totalRows - 1;
      }

      if (coords.col < 0) {
        coords.col = 0;
      }
      else if (coords.col > 0 && coords.col >= totalCols) {
        coords.col = totalCols - 1;
      }

      selection.setRangeStart(coords);
    },

    /**
     * Sets selection end cell relative to current selection end cell (if possible)
     */
    transformEnd: function (rowDelta, colDelta) {
      if (priv.selEnd.exists()) {
        var totalRows = instance.countRows();
        var totalCols = instance.countCols();
        var coords = {
          row: priv.selEnd.row() + rowDelta,
          col: priv.selEnd.col() + colDelta
        };

        if (coords.row < 0) {
          coords.row = 0;
        }
        else if (coords.row > 0 && coords.row >= totalRows) {
          coords.row = totalRows - 1;
        }

        if (coords.col < 0) {
          coords.col = 0;
        }
        else if (coords.col > 0 && coords.col >= totalCols) {
          coords.col = totalCols - 1;
        }

        selection.setRangeEnd(coords);
      }
    },

    /**
     * Returns true if currently there is a selection on screen, false otherwise
     * @return {Boolean}
     */
    isSelected: function () {
      return priv.selEnd.exists();
    },

    /**
     * Returns true if coords is within current selection coords
     * @return {Boolean}
     */
    inInSelection: function (coords) {
      if (!selection.isSelected()) {
        return false;
      }
      var sel = grid.getCornerCoords([priv.selStart.coords(), priv.selEnd.coords()]);
      return (sel.TL.row <= coords.row && sel.BR.row >= coords.row && sel.TL.col <= coords.col && sel.BR.col >= coords.col);
    },

    /**
     * Deselects all selected cells
     */
    deselect: function () {
      if (!selection.isSelected()) {
        return;
      }
      instance.selection.inProgress = false; //needed by HT inception
      priv.selEnd = new Handsontable.SelectionPoint(); //create new empty point to remove the existing one
      instance.view.wt.selections.current.clear();
      instance.view.wt.selections.area.clear();
      editproxy.destroy();
      selection.refreshBorders();
      instance.PluginHooks.run('afterDeselect');
    },

    /**
     * Select all cells
     */
    selectAll: function () {
      if (!priv.settings.multiSelect) {
        return;
      }
      selection.setRangeStart({
        row: 0,
        col: 0
      });
      selection.setRangeEnd({
        row: instance.countRows() - 1,
        col: instance.countCols() - 1
      }, false);
    },

    /**
     * Deletes data from selected cells
     */
    empty: function () {
      if (!selection.isSelected()) {
        return;
      }
      var corners = grid.getCornerCoords([priv.selStart.coords(), priv.selEnd.coords()]);
      var r, c, changes = [];
      for (r = corners.TL.row; r <= corners.BR.row; r++) {
        for (c = corners.TL.col; c <= corners.BR.col; c++) {
          if (!instance.getCellMeta(r, c).readOnly) {
            changes.push([r, c, '']);
          }
        }
      }
      instance.setDataAtCell(changes);
    }
  };

  this.autofill = autofill = { //this public assignment is only temporary
    handle: null,

    /**
     * Create fill handle and fill border objects
     */
    init: function () {
      if (!autofill.handle) {
        autofill.handle = {};
      }
      else {
        autofill.handle.disabled = false;
      }
    },

    /**
     * Hide fill handle and fill border permanently
     */
    disable: function () {
      autofill.handle.disabled = true;
    },

    /**
     * Selects cells down to the last row in the left column, then fills down to that cell
     */
    selectAdjacent: function () {
      var select, data, r, maxR, c;

      if (selection.isMultiple()) {
        select = instance.view.wt.selections.area.getCorners();
      }
      else {
        select = instance.view.wt.selections.current.getCorners();
      }

      data = datamap.getAll();
      rows : for (r = select[2] + 1; r < instance.countRows(); r++) {
        for (c = select[1]; c <= select[3]; c++) {
          if (data[r][c]) {
            break rows;
          }
        }
        if (!!data[r][select[1] - 1] || !!data[r][select[3] + 1]) {
          maxR = r;
        }
      }
      if (maxR) {
        instance.view.wt.selections.fill.clear();
        instance.view.wt.selections.fill.add([select[0], select[1]]);
        instance.view.wt.selections.fill.add([maxR, select[3]]);
        autofill.apply();
      }
    },

    /**
     * Apply fill values to the area in fill border, omitting the selection border
     */
    apply: function () {
      var drag, select, start, end, _data;

      autofill.handle.isDragged = 0;

      drag = instance.view.wt.selections.fill.getCorners();
      if (!drag) {
        return;
      }

      instance.view.wt.selections.fill.clear();

      if (selection.isMultiple()) {
        select = instance.view.wt.selections.area.getCorners();
      }
      else {
        select = instance.view.wt.selections.current.getCorners();
      }

      if (drag[0] === select[0] && drag[1] < select[1]) {
        start = {
          row: drag[0],
          col: drag[1]
        };
        end = {
          row: drag[2],
          col: select[1] - 1
        };
      }
      else if (drag[0] === select[0] && drag[3] > select[3]) {
        start = {
          row: drag[0],
          col: select[3] + 1
        };
        end = {
          row: drag[2],
          col: drag[3]
        };
      }
      else if (drag[0] < select[0] && drag[1] === select[1]) {
        start = {
          row: drag[0],
          col: drag[1]
        };
        end = {
          row: select[0] - 1,
          col: drag[3]
        };
      }
      else if (drag[2] > select[2] && drag[1] === select[1]) {
        start = {
          row: select[2] + 1,
          col: drag[1]
        };
        end = {
          row: drag[2],
          col: drag[3]
        };
      }

      if (start) {

        _data = SheetClip.parse(datamap.getText(priv.selStart.coords(), priv.selEnd.coords()));
        instance.PluginHooks.run('beforeAutofill', start, end, _data);

        grid.populateFromArray(start, _data, end, 'autofill');

        selection.setRangeStart({row: drag[0], col: drag[1]});
        selection.setRangeEnd({row: drag[2], col: drag[3]});
      }
      /*else {
       //reset to avoid some range bug
       selection.refreshBorders();
       }*/
    },

    /**
     * Show fill border
     */
    showBorder: function (coords) {
      coords.row = coords[0];
      coords.col = coords[1];

      var corners = grid.getCornerCoords([priv.selStart.coords(), priv.selEnd.coords()]);
      if (priv.settings.fillHandle !== 'horizontal' && (corners.BR.row < coords.row || corners.TL.row > coords.row)) {
        coords = [coords.row, corners.BR.col];
      }
      else if (priv.settings.fillHandle !== 'vertical') {
        coords = [corners.BR.row, coords.col];
      }
      else {
        return; //wrong direction
      }

      instance.view.wt.selections.fill.clear();
      instance.view.wt.selections.fill.add([priv.selStart.coords().row, priv.selStart.coords().col]);
      instance.view.wt.selections.fill.add([priv.selEnd.coords().row, priv.selEnd.coords().col]);
      instance.view.wt.selections.fill.add(coords);
      instance.view.render();
    }
  };

  editproxy = { //this public assignment is only temporary
    /**
     * Create input field
     */
    init: function () {
      priv.onCut = function onCut() {
        if (Handsontable.activeGuid !== instance.guid) {
          return;
        }

        selection.empty();
      };

      priv.onPaste = function onPaste(str) {
        if (Handsontable.activeGuid !== instance.guid) {
          return;
        }

        var input = str.replace(/^[\r\n]*/g, '').replace(/[\r\n]*$/g, '') //remove newline from the start and the end of the input
          , inputArray = SheetClip.parse(input)
          , coords = grid.getCornerCoords([priv.selStart.coords(), priv.selEnd.coords()])
          , areaStart = coords.TL
          , areaEnd = {
            row: Math.max(coords.BR.row, inputArray.length - 1 + coords.TL.row),
            col: Math.max(coords.BR.col, inputArray[0].length - 1 + coords.TL.col)
          };

        instance.PluginHooks.once('afterChange', function (changes, source) {
          if (changes && changes.length) {
            instance.selectCell(areaStart.row, areaStart.col, areaEnd.row, areaEnd.col);
          }
        });

        grid.populateFromArray(areaStart, inputArray, areaEnd, 'paste', priv.settings.pasteMode);
      };

      function onKeyDown(event) {
        if (Handsontable.activeGuid !== instance.guid) {
          return;
        }

        if (priv.settings.beforeOnKeyDown) { // HOT in HOT Plugin
          priv.settings.beforeOnKeyDown.call(instance, event);
        }

        if ($body.children('.context-menu-list:visible').length) {
          return;
        }

        if (event.keyCode === 17 || event.keyCode === 224 || event.keyCode === 91 || event.keyCode === 93) {
          //when CTRL is pressed, prepare selectable text in textarea
          //http://stackoverflow.com/questions/3902635/how-does-one-capture-a-macs-command-key-via-javascript
          editproxy.setCopyableText();
          return;
        }

        priv.lastKeyCode = event.keyCode;
        if (selection.isSelected()) {
          var ctrlDown = (event.ctrlKey || event.metaKey) && !event.altKey; //catch CTRL but not right ALT (which in some systems triggers ALT+CTRL)
          if (Handsontable.helper.isPrintableChar(event.keyCode) && ctrlDown) {
            if (event.keyCode === 65) { //CTRL + A
              selection.selectAll(); //select all cells
              editproxy.setCopyableText();
              event.preventDefault();
            }
            else if (event.keyCode === 89 || (event.shiftKey && event.keyCode === 90)) { //CTRL + Y or CTRL + SHIFT + Z
              priv.undoRedo && priv.undoRedo.redo();
            }
            else if (event.keyCode === 90) { //CTRL + Z
              priv.undoRedo && priv.undoRedo.undo();
            }
            return;
          }

          var rangeModifier = event.shiftKey ? selection.setRangeEnd : selection.setRangeStart;

          instance.PluginHooks.run('beforeKeyDown', event);
          if (!event.isImmediatePropagationStopped()) {

            switch (event.keyCode) {
              case 38: /* arrow up */
                if (event.shiftKey) {
                  selection.transformEnd(-1, 0);
                }
                else {
                  selection.transformStart(-1, 0);
                }
                event.preventDefault();
                event.stopPropagation(); //required by HandsontableEditor
                break;

              case 9: /* tab */
                var tabMoves = typeof priv.settings.tabMoves === 'function' ? priv.settings.tabMoves(event) : priv.settings.tabMoves;
                if (event.shiftKey) {
                  selection.transformStart(-tabMoves.row, -tabMoves.col); //move selection left
                }
                else {
                  selection.transformStart(tabMoves.row, tabMoves.col, true); //move selection right (add a new column if needed)
                }
                event.preventDefault();
                event.stopPropagation(); //required by HandsontableEditor
                break;

              case 39: /* arrow right */
                if (event.shiftKey) {
                  selection.transformEnd(0, 1);
                }
                else {
                  selection.transformStart(0, 1);
                }
                event.preventDefault();
                event.stopPropagation(); //required by HandsontableEditor
                break;

              case 37: /* arrow left */
                if (event.shiftKey) {
                  selection.transformEnd(0, -1);
                }
                else {
                  selection.transformStart(0, -1);
                }
                event.preventDefault();
                event.stopPropagation(); //required by HandsontableEditor
                break;

              case 8: /* backspace */
              case 46: /* delete */
                selection.empty(event);
                event.preventDefault();
                break;

              case 40: /* arrow down */
                if (event.shiftKey) {
                  selection.transformEnd(1, 0); //expanding selection down with shift
                }
                else {
                  selection.transformStart(1, 0); //move selection down
                }
                event.preventDefault();
                event.stopPropagation(); //required by HandsontableEditor
                break;

              case 113: /* F2 */
                event.preventDefault(); //prevent Opera from opening Go to Page dialog
                break;

              case 13: /* return/enter */
                var enterMoves = typeof priv.settings.enterMoves === 'function' ? priv.settings.enterMoves(event) : priv.settings.enterMoves;

                if (event.shiftKey) {
                  selection.transformStart(-enterMoves.row, -enterMoves.col); //move selection up
                }
                else {
                  selection.transformStart(enterMoves.row, enterMoves.col, true); //move selection down (add a new row if needed)
                }

                event.preventDefault(); //don't add newline to field
                break;

              case 36: /* home */
                if (event.ctrlKey || event.metaKey) {
                  rangeModifier({row: 0, col: priv.selStart.col()});
                }
                else {
                  rangeModifier({row: priv.selStart.row(), col: 0});
                }
                event.preventDefault(); //don't scroll the window
                event.stopPropagation(); //required by HandsontableEditor
                break;

              case 35: /* end */
                if (event.ctrlKey || event.metaKey) {
                  rangeModifier({row: instance.countRows() - 1, col: priv.selStart.col()});
                }
                else {
                  rangeModifier({row: priv.selStart.row(), col: instance.countCols() - 1});
                }
                event.preventDefault(); //don't scroll the window
                event.stopPropagation(); //required by HandsontableEditor
                break;

              case 33: /* pg up */
                selection.transformStart(-instance.countVisibleRows(), 0);
                instance.view.wt.scrollVertical(-instance.countVisibleRows());
                instance.view.render();
                event.preventDefault(); //don't page up the window
                event.stopPropagation(); //required by HandsontableEditor
                break;

              case 34: /* pg down */
                selection.transformStart(instance.countVisibleRows(), 0);
                instance.view.wt.scrollVertical(instance.countVisibleRows());
                instance.view.render();
                event.preventDefault(); //don't page down the window
                event.stopPropagation(); //required by HandsontableEditor
                break;

              default:
                break;
            }

          }
        }
      }

      instance.copyPaste = CopyPaste.getInstance();
      instance.copyPaste.onCut(priv.onCut);
      instance.copyPaste.onPaste(priv.onPaste);
      $document.on('keydown.handsontable.' + instance.guid, onKeyDown);
    },

    /**
     * Destroy current editor, if exists
     * @param {Boolean} revertOriginal
     */
    destroy: function (revertOriginal) {
      if (typeof priv.editorDestroyer === "function") {
        var destroyer = priv.editorDestroyer; //this copy is needed, otherwise destroyer can enter an infinite loop
        priv.editorDestroyer = null;
        destroyer(revertOriginal);
      }
    },

    /**
     * Prepares copyable text in the invisible textarea
     */
    setCopyableText: function () {
      var startRow = Math.min(priv.selStart.row(), priv.selEnd.row());
      var startCol = Math.min(priv.selStart.col(), priv.selEnd.col());
      var endRow = Math.max(priv.selStart.row(), priv.selEnd.row());
      var endCol = Math.max(priv.selStart.col(), priv.selEnd.col());
      var finalEndRow = Math.min(endRow, startRow + priv.settings.copyRowsLimit - 1);
      var finalEndCol = Math.min(endCol, startCol + priv.settings.copyColsLimit - 1);

      instance.copyPaste.copyable(datamap.getText({row: startRow, col: startCol}, {row: finalEndRow, col: finalEndCol}));

      if (endRow !== finalEndRow || endCol !== finalEndCol) {
        instance.PluginHooks.run("afterCopyLimit", endRow - startRow + 1, endCol - startCol + 1, priv.settings.copyRowsLimit, priv.settings.copyColsLimit);
      }
    },

    /**
     * Prepare text input to be displayed at given grid cell
     */
    prepare: function () {
      if (instance.getCellMeta(priv.selStart.row(), priv.selStart.col()).readOnly) {
        return;
      }

      instance.listen();
      var TD = instance.view.getCellAtCoords(priv.selStart.coords());
      priv.editorDestroyer = instance.view.applyCellTypeMethod('editor', TD, priv.selStart.row(), priv.selStart.col());
      //presumably TD can be removed from here. Cell editor should also listen for changes if editable cell is outside from viewport
    }
  };

  this.init = function () {
    instance.PluginHooks.run('beforeInit');
    editproxy.init();

    this.updateSettings(priv.settings, true);
    this.parseSettingsFromDOM();
    this.view = new Handsontable.TableView(this);

    this.forceFullRender = true; //used when data was changed
    this.view.render();

    if (typeof priv.firstRun === 'object') {
      instance.PluginHooks.run('afterChange', priv.firstRun[0], priv.firstRun[1]);
      priv.firstRun = false;
    }
    instance.PluginHooks.run('afterInit');
  };

  function ValidatorsQueue() { //moved this one level up so it can be used in any function here. Probably this should be moved to a separate file
    var resolved = false;

    return {
      validatorsInQueue: 0,
      addValidatorToQueue: function () {
        this.validatorsInQueue++;
        resolved = false;
      },
      removeValidatorFormQueue: function () {
        this.validatorsInQueue = this.validatorsInQueue - 1 < 0 ? 0 : this.validatorsInQueue - 1;
        this.checkIfQueueIsEmpty();
      },
      onQueueEmpty: function () {
      },
      checkIfQueueIsEmpty: function () {
        if (this.validatorsInQueue == 0 && resolved == false) {
          resolved = true;
          this.onQueueEmpty();
        }
      }
    };
  }

  function validateChanges(changes, source, callback) {
    var waitingForValidator = new ValidatorsQueue();
    waitingForValidator.onQueueEmpty = resolve;

    for (var i = changes.length - 1; i >= 0; i--) {
      if (changes[i] === null) {
        changes.splice(i, 1);
      }
      else {
        var cellProperties = instance.getCellMeta(changes[i][0], datamap.propToCol(changes[i][1]));

        if (cellProperties.dataType === 'number' && typeof changes[i][3] === 'string') {
          if (changes[i][3].length > 0 && /^-?[\d\s]*\.?\d*$/.test(changes[i][3])) {
            changes[i][3] = numeral().unformat(changes[i][3] || '0'); //numeral cannot unformat empty string
          }
        }

        if (cellProperties.validator) {
          waitingForValidator.addValidatorToQueue();
          instance.validateCell(changes[i][3], cellProperties, (function (i, cellProperties) {
            return function (result) {
              if (typeof result !== 'boolean') {
                throw new Error("Validation error: result is not boolean");
              }
              if (result === false && cellProperties.allowInvalid === false) {
                changes.splice(i, 1);
                --i;
              }
              waitingForValidator.removeValidatorFormQueue();
            }
          })(i, cellProperties)
            , source);
        }
      }
    }
    waitingForValidator.checkIfQueueIsEmpty();

<<<<<<< HEAD
    function ValidatorsQueue() {
      var resolved = false;

      return {
        validatorsInQueue: 0,
        addValidatorToQueue: function () {
          this.validatorsInQueue++;
          resolved = false;
        },
        removeValidatorFormQueue: function () {
          this.validatorsInQueue = this.validatorsInQueue - 1 < 0 ? 0 : this.validatorsInQueue - 1;
          this.checkIfQueueIsEmpty();
        },
        onQueueEmpty: function () {
        },
        checkIfQueueIsEmpty: function () {
          if (this.validatorsInQueue == 0 && resolved == false) {
            resolved = true;
            this.onQueueEmpty();
          }
        }
      };
    }

=======
>>>>>>> aef5e326
    function resolve() {
      var beforeChangeResult;

      if (changes.length) {
        beforeChangeResult = instance.PluginHooks.execute("beforeChange", changes, source);
        if (typeof beforeChangeResult === 'function') {
          $.when(result).then(function () {
            callback(); //called when async validators and async beforeChange are resolved
          });
        }
        else if (beforeChangeResult === false) {
          changes.splice(0, changes.length); //invalidate all changes (remove everything from array)
        }
      }
      if (typeof beforeChangeResult !== 'function') {
        callback(); //called when async validators are resolved and beforeChange was not async
      }
    }
  }

  /**
   * Internal function to apply changes. Called after validateChanges
   * @param {Array} changes Array in form of [row, prop, oldValue, newValue]
   * @param {String} source String that identifies how this change will be described in changes array (useful in onChange callback)
   */
  function applyChanges(changes, source) {
    var i = changes.length - 1;

    if (i < 0) {
      return;
    }

    for (; 0 <= i; i--) {
      if (changes[i] === null) {
        changes.splice(i, 1);
        continue;
      }

      if (priv.settings.minSpareRows) {
        while (changes[i][0] > instance.countRows() - 1) {
          datamap.createRow();
        }
      }

      if (priv.dataType === 'array' && priv.settings.minSpareCols) {
        while (datamap.propToCol(changes[i][1]) > instance.countCols() - 1) {
          datamap.createCol();
        }
      }

      datamap.set(changes[i][0], changes[i][1], changes[i][3]);
    }

    instance.forceFullRender = true; //used when data was changed
    grid.adjustRowsAndCols();
    selection.refreshBorders();
    instance.PluginHooks.run('afterChange', changes, source || 'edit');
  }

  this.validateCell = function (value, cellProperties, callback, source) {
    var validator = cellProperties.validator;

    if (Object.prototype.toString.call(validator) === '[object RegExp]') {
      validator = (function (validator) {
        return function (value, callback) {
          callback(validator.test(value));
        }
      })(validator);
    }

    if (typeof validator === 'function') {
      value = instance.PluginHooks.execute("beforeValidate", value, cellProperties.row, cellProperties.prop, source);

      validator.call(cellProperties, value, function (valid) {
        cellProperties.valid = valid;
        valid = instance.PluginHooks.execute("afterValidate", valid, value, cellProperties.row, cellProperties.prop, source);
        callback(valid);
      });
    }
    else { //resolve callback even if validator function was not found
      cellProperties.valid = true;
      callback(true);
    }
  };

  function setDataInputToArray(row, prop_or_col, value) {
    if (typeof row === "object") { //is it an array of changes
      return row;
    }
    else if ($.isPlainObject(value)) { //backwards compatibility
      return value;
    }
    else {
      return [
        [row, prop_or_col, value]
      ];
    }
  }

  /**
   * Set data at given cell
   * @public
   * @param {Number|Array} row or array of changes in format [[row, col, value], ...]
   * @param {Number|String} col or source String
   * @param {String} value
   * @param {String} source String that identifies how this change will be described in changes array (useful in onChange callback)
   */
  this.setDataAtCell = function (row, col, value, source) {
    var input = setDataInputToArray(row, col, value)
      , i
      , ilen
      , changes = []
      , prop;

    for (i = 0, ilen = input.length; i < ilen; i++) {
      if (typeof input[i] !== 'object') {
        throw new Error('Method `setDataAtCell` accepts row number or changes array of arrays as its first parameter');
      }
      if (typeof input[i][1] !== 'number') {
        throw new Error('Method `setDataAtCell` accepts row and column number as its parameters. If you want to use object property name, use method `setDataAtRowProp`');
      }
      prop = datamap.colToProp(input[i][1]);
      changes.push([
        input[i][0],
        prop,
        datamap.get(input[i][0], prop),
        input[i][2]
      ]);
    }

    if (!source && typeof row === "object") {
      source = col;
    }

    validateChanges(changes, source, function () {
      applyChanges(changes, source);
    });
  };


  /**
   * Set data at given row property
   * @public
   * @param {Number|Array} row or array of changes in format [[row, prop, value], ...]
   * @param {String} prop or source String
   * @param {String} value
   * @param {String} source String that identifies how this change will be described in changes array (useful in onChange callback)
   */
  this.setDataAtRowProp = function (row, prop, value, source) {
    var input = setDataInputToArray(row, prop, value)
      , i
      , ilen
      , changes = [];

    for (i = 0, ilen = input.length; i < ilen; i++) {
      changes.push([
        input[i][0],
        input[i][1],
        datamap.get(input[i][0], input[i][1]),
        input[i][2]
      ]);
    }

    if (!source && typeof row === "object") {
      source = prop;
    }

    validateChanges(changes, source, function () {
      applyChanges(changes, source);
    });
  };

  /**
   * Listen to keyboard input
   */
  this.listen = function () {
    Handsontable.activeGuid = instance.guid;

    if (document.activeElement && document.activeElement !== document.body) {
      document.activeElement.blur();
    }
    else if (!document.activeElement) { //IE
      document.body.focus();
    }
  };

  /**
   * Destroys current editor, renders and selects current cell. If revertOriginal != true, edited data is saved
   * @param {Boolean} revertOriginal
   */
  this.destroyEditor = function (revertOriginal) {
    selection.refreshBorders(revertOriginal);
  };

  /**
   * Populate cells at position with 2d array
   * @param {Number} row Start row
   * @param {Number} col Start column
   * @param {Array} input 2d array
   * @param {Number=} endRow End row (use when you want to cut input when certain row is reached)
   * @param {Number=} endCol End column (use when you want to cut input when certain column is reached)
   * @param {String=} [source="populateFromArray"]
   * @param {String=} [method="overwrite"]
   * @return {Object|undefined} ending td in pasted area (only if any cell was changed)
   */
  this.populateFromArray = function (row, col, input, endRow, endCol, source, method) {
    if (typeof input !== 'object') {
      throw new Error("populateFromArray parameter `input` must be an array"); //API changed in 0.9-beta2, let's check if you use it correctly
    }
    return grid.populateFromArray({row: row, col: col}, input, typeof endRow === 'number' ? {row: endRow, col: endCol} : null, source, method);
  };

  /**
   * Adds/removes data from the column
   * @param {Number} col Index of column in which do you want to do splice.
   * @param {Number} index Index at which to start changing the array. If negative, will begin that many elements from the end
   * @param {Number} amount An integer indicating the number of old array elements to remove. If amount is 0, no elements are removed
   * param {...*} elements Optional. The elements to add to the array. If you don't specify any elements, spliceCol simply removes elements from the array
   */
  this.spliceCol = function (col, index, amount/*, elements... */) {
    return datamap.spliceCol.apply(null, arguments);
  };

  /**
   * Adds/removes data from the row
   * @param {Number} row Index of column in which do you want to do splice.
   * @param {Number} index Index at which to start changing the array. If negative, will begin that many elements from the end
   * @param {Number} amount An integer indicating the number of old array elements to remove. If amount is 0, no elements are removed
   * param {...*} elements Optional. The elements to add to the array. If you don't specify any elements, spliceCol simply removes elements from the array
   */
  this.spliceRow = function (row, index, amount/*, elements... */) {
    return datamap.spliceRow.apply(null, arguments);
  };

  /**
   * Returns the top left (TL) and bottom right (BR) selection coordinates
   * @param {Object[]} coordsArr
   * @returns {Object}
   */
  this.getCornerCoords = function (coordsArr) {
    return grid.getCornerCoords(coordsArr);
  };

  /**
   * Returns current selection. Returns undefined if there is no selection.
   * @public
   * @return {Array} [`startRow`, `startCol`, `endRow`, `endCol`]
   */
  this.getSelected = function () { //https://github.com/warpech/jquery-handsontable/issues/44  //cjl
    if (selection.isSelected()) {
      return [priv.selStart.row(), priv.selStart.col(), priv.selEnd.row(), priv.selEnd.col()];
    }
  };

  /**
   * Parse settings from DOM and CSS
   * @public
   */
  this.parseSettingsFromDOM = function () {
    var overflow = this.rootElement.css('overflow');
    if (overflow === 'scroll' || overflow === 'auto') {
      this.rootElement[0].style.overflow = 'visible';
      priv.settingsFromDOM.overflow = overflow;
    }
    else if (priv.settings.width === void 0 || priv.settings.height === void 0) {
      priv.settingsFromDOM.overflow = 'auto';
    }

    if (priv.settings.width === void 0) {
      priv.settingsFromDOM.width = this.rootElement.width();
    }
    else {
      priv.settingsFromDOM.width = void 0;
    }

    priv.settingsFromDOM.height = void 0;
    if (priv.settings.height === void 0) {
      if (priv.settingsFromDOM.overflow === 'scroll' || priv.settingsFromDOM.overflow === 'auto') {
        //this needs to read only CSS/inline style and not actual height
        //so we need to call getComputedStyle on cloned container
        var clone = this.rootElement[0].cloneNode(false);
        var parent = this.rootElement[0].parentNode;
        if (parent) {
          clone.removeAttribute('id');
          parent.appendChild(clone);
          var computedHeight = parseInt(window.getComputedStyle(clone, null).getPropertyValue('height'), 10);
          if (computedHeight > 0) {
            priv.settingsFromDOM.height = computedHeight;
          }
          parent.removeChild(clone);
        }
      }
    }
  };

  /**
   * Render visible data
   * @public
   */
  this.render = function () {
    if (instance.view) {
<<<<<<< HEAD
=======
      //priv.cellSettings.length = 0; //clear cellSettings cache - [Marcin] I think it's not needed here
>>>>>>> aef5e326
      instance.forceFullRender = true; //used when data was changed
      instance.parseSettingsFromDOM();
      selection.refreshBorders(null, true);
    }
  };

  /**
   * Load data from array
   * @public
   * @param {Array} data
   */
  this.loadData = function (data) {
    if (!(data.push && data.splice)) { //check if data is array. Must use duck-type check so Backbone Collections also pass it
      throw new Error("loadData only accepts array of objects or array of arrays (" + typeof data + " given)");
    }

    priv.isPopulated = false;
    GridSettings.prototype.data = data;

    if (priv.settings.dataSchema instanceof Array || data[0]  instanceof Array) {
      priv.dataType = 'array';
    }
    else if ($.isFunction(priv.settings.dataSchema)) {
      priv.dataType = 'function';
    }
    else {
      priv.dataType = 'object';
    }

    if (data[0]) {
      priv.duckDataSchema = datamap.recursiveDuckSchema(data[0]);
    }
    else {
      priv.duckDataSchema = {};
    }
    datamap.createMap();

    grid.adjustRowsAndCols();
    instance.PluginHooks.run('afterLoadData');

    if (priv.firstRun) {
      priv.firstRun = [null, 'loadData'];
    }
    else {
      instance.PluginHooks.run('afterChange', null, 'loadData');
      instance.render();
    }
    priv.isPopulated = true;
    instance.clearUndo();
  };

  /**
   * Return the current data object (the same that was passed by `data` configuration option or `loadData` method). Optionally you can provide cell range `r`, `c`, `r2`, `c2` to get only a fragment of grid data
   * @public
   * @param {Number} r (Optional) From row
   * @param {Number} c (Optional) From col
   * @param {Number} r2 (Optional) To row
   * @param {Number} c2 (Optional) To col
   * @return {Array|Object}
   */
  this.getData = function (r, c, r2, c2) {
    if (typeof r === 'undefined') {
      return datamap.getAll();
    }
    else {
      return datamap.getRange({row: r, col: c}, {row: r2, col: c2});
    }
  };

  /**
   * Update settings
   * @public
   */
  this.updateSettings = function (settings, init) {
    var i, r, rlen, c, clen;

    if (typeof settings.rows !== "undefined") {
      throw new Error("'rows' setting is no longer supported. do you mean startRows, minRows or maxRows?");
    }
    if (typeof settings.cols !== "undefined") {
      throw new Error("'cols' setting is no longer supported. do you mean startCols, minCols or maxCols?");
    }

    if (typeof settings.undo !== "undefined") {
      if (priv.undoRedo && settings.undo === false) {
        priv.undoRedo = null;
      }
      else if (!priv.undoRedo && settings.undo === true) {
        priv.undoRedo = new Handsontable.UndoRedo(instance);
      }
    }

    for (i in settings) {
      if (i === 'data') {
        continue; //loadData will be triggered later
      }
      else {
        if (instance.PluginHooks.hooks.persistent[i] !== void 0 || instance.PluginHooks.legacy[i] !== void 0) {
          instance.PluginHooks.add(i, settings[i]);
        }
        else {
          // Update settings
          if (!init && settings.hasOwnProperty(i)) {
            GridSettings.prototype[i] = settings[i];
          }

          //launch extensions
          if (Handsontable.extension[i]) {
            priv.extensions[i] = new Handsontable.extension[i](instance, settings[i]);
          }
        }
      }
    }

    // Load data or create data map
    if (settings.data === void 0 && priv.settings.data === void 0) {
      var data = [];
      var row;
      for (r = 0, rlen = priv.settings.startRows; r < rlen; r++) {
        row = [];
        for (c = 0, clen = priv.settings.startCols; c < clen; c++) {
          row.push(null);
        }
        data.push(row);
      }
      instance.loadData(data); //data source created just now
    }
    else if (settings.data !== void 0) {
      instance.loadData(settings.data); //data source given as option
    }
    else if (settings.columns !== void 0) {
      datamap.createMap();
    }

    // Init columns constructors configuration
    clen = instance.countCols();

    //Clear cellSettings cache
    priv.cellSettings.length = 0;

    if (clen > 0) {
      var prop, proto, column;

      for (i = 0; i < clen; i++) {
        priv.columnSettings[i] = Handsontable.helper.columnFactory(GridSettings, priv.columnsSettingConflicts, Handsontable.TextCell);

        // shortcut for prototype
        proto = priv.columnSettings[i].prototype;

        // Use settings provided by user
        if (GridSettings.prototype.columns) {
          column = GridSettings.prototype.columns[i];
          for (prop in column) {
            if (column.hasOwnProperty(prop)) {
              proto[prop] = column[prop];
            }
          }
        }
      }
    }

    if (typeof settings.fillHandle !== "undefined") {
      if (autofill.handle && settings.fillHandle === false) {
        autofill.disable();
      }
      else if (!autofill.handle && settings.fillHandle !== false) {
        autofill.init();
      }
    }

    grid.adjustRowsAndCols();
    if (instance.view) {
      instance.forceFullRender = true; //used when data was changed
      selection.refreshBorders(null, true);
    }
  };

  /**
   * Returns current settings object
   * @return {Object}
   */
  this.getSettings = function () {
    return priv.settings;
  };

  /**
   * Returns current settingsFromDOM object
   * @return {Object}
   */
  this.getSettingsFromDOM = function () {
    return priv.settingsFromDOM;
  };

  /**
   * Clears grid
   * @public
   */
  this.clear = function () {
    selection.selectAll();
    selection.empty();
  };

  /**
   * Return true if undo can be performed, false otherwise
   * @public
   */
  this.isUndoAvailable = function () {
    return priv.undoRedo && priv.undoRedo.isUndoAvailable();
  };

  /**
   * Return true if redo can be performed, false otherwise
   * @public
   */
  this.isRedoAvailable = function () {
    return priv.undoRedo && priv.undoRedo.isRedoAvailable();
  };

  /**
   * Undo last edit
   * @public
   */
  this.undo = function () {
    priv.undoRedo && priv.undoRedo.undo();
  };

  /**
   * Redo edit (used to reverse an undo)
   * @public
   */
  this.redo = function () {
    priv.undoRedo && priv.undoRedo.redo();
  };

  /**
   * Clears undo history
   * @public
   */
  this.clearUndo = function () {
    priv.undoRedo && priv.undoRedo.clear();
  };

  /**
   * Inserts or removes rows and columns
   * @param {String} action See grid.alter for possible values
   * @param {Number} index
   * @param {Number} amount
   * @param {String} [source] Optional. Source of hook runner.
   * @param {Boolean} [keepEmptyRows] Optional. Flag for preventing deletion of empty rows.
   * @public
   */
  this.alter = function (action, index, amount, source, keepEmptyRows) {
    grid.alter(action, index, amount, source, keepEmptyRows);
  };

  /**
   * Returns <td> element corresponding to params row, col
   * @param {Number} row
   * @param {Number} col
   * @public
   * @return {Element}
   */
  this.getCell = function (row, col) {
    return instance.view.getCellAtCoords({row: row, col: col});
  };

  /**
   * Returns property name associated with column number
   * @param {Number} col
   * @public
   * @return {String}
   */
  this.colToProp = function (col) {
    return datamap.colToProp(col);
  };

  /**
   * Returns column number associated with property name
   * @param {String} prop
   * @public
   * @return {Number}
   */
  this.propToCol = function (prop) {
    return datamap.propToCol(prop);
  };

  /**
   * Return value at `row`, `col`
   * @param {Number} row
   * @param {Number} col
   * @public
   * @return value (mixed data type)
   */
  this.getDataAtCell = function (row, col) {
    return datamap.get(row, datamap.colToProp(col));
  };

  /**
   * Return value at `row`, `prop`
   * @param {Number} row
   * @param {String} prop
   * @public
   * @return value (mixed data type)
   */
  this.getDataAtRowProp = function (row, prop) {
    return datamap.get(row, prop);
  };

  /**
   * Return value at `col`
   * @param {Number} col
   * @public
   * @return value (mixed data type)
   */
  this.getDataAtCol = function (col) {
    return [].concat.apply([], datamap.getRange({row: 0, col: col}, {row: priv.settings.data.length - 1, col: col}));
  };

  /**
   * Return value at `prop`
   * @param {String} prop
   * @public
   * @return value (mixed data type)
   */
  this.getDataAtProp = function (prop) {
    return [].concat.apply([], datamap.getRange({row: 0, col: datamap.propToCol(prop)}, {row: priv.settings.data.length - 1, col: datamap.propToCol(prop)}));
  };

  /**
   * Return value at `row`
   * @param {Number} row
   * @public
   * @return value (mixed data type)
   */
  this.getDataAtRow = function (row) {
    return priv.settings.data[row];
  };

  /**
   * Returns cell meta data object corresponding to params row, col
   * @param {Number} row
   * @param {Number} col
   * @public
   * @return {Object}
   */
  this.getCellMeta = function (row, col) {
    var prop = datamap.colToProp(col)
      , cellProperties
      , type
      , i;

    col = Handsontable.PluginHooks.execute(instance, 'modifyCol', col); //translate col of a moved column. warning: this must be done after datamap.colToProp

    if ("undefined" === typeof priv.columnSettings[col]) {
      priv.columnSettings[col] = Handsontable.helper.columnFactory(GridSettings, priv.columnsSettingConflicts, Handsontable.TextCell);
    }

    if (!priv.cellSettings[row]) {
      priv.cellSettings[row] = {}
    }
    if (!priv.cellSettings[row][col]) {
      priv.cellSettings[row][col] = new priv.columnSettings[col]();
    }

    cellProperties = priv.cellSettings[row][col]; //retrieve cellProperties from cache

    cellProperties.row = row;
    cellProperties.col = col;
    cellProperties.prop = prop;
    cellProperties.instance = instance;

    if (cellProperties.cells) {
      var settings = cellProperties.cells.call(cellProperties, row, col, prop) || {}
        , key;

      for (key in settings) {
        if (settings.hasOwnProperty(key)) {
          cellProperties[key] = settings[key];
        }
      }
    }

    instance.PluginHooks.run('beforeGetCellMeta', row, col, cellProperties);

    if (typeof cellProperties.type === 'string' && cellProperties.type !== 'text') {
      type = Handsontable.cellTypes[cellProperties.type];
      if (type === void 0) {
        throw new Error('You declared cell type "' + cellProperties.type + '" as a string that is not mapped to a known object. Cell type must be an object or a string mapped to an object in Handsontable.cellTypes');
      }
    }
    else if (typeof cellProperties.type === 'object') {
      type = cellProperties.type;
    }

    if (type) {
      for (i in type) {
        if (type.hasOwnProperty(i) && cellProperties[i] === Handsontable.cellTypes.text[i]) {
          cellProperties[i] = type[i];
        }
      }
    }

    instance.PluginHooks.run('afterGetCellMeta', row, col, cellProperties);

    return cellProperties;
  };

  /**
   * Validates all cells using their validator functions and calls callback when finished. Does not render the view
   * @param callback
   */
  this.validateCells = function (callback) {
    var waitingForValidator = new ValidatorsQueue();
    waitingForValidator.onQueueEmpty = callback;

    var i = instance.countRows() - 1;
    while (i >= 0) {
      var j = instance.countCols() - 1;
      while (j >= 0) {
        waitingForValidator.addValidatorToQueue();
        instance.validateCell(instance.getDataAtCell(i, j), instance.getCellMeta(i, j), function () {
          waitingForValidator.removeValidatorFormQueue();
        }, 'validateCells');
        j--;
      }
      i--;
    }
    waitingForValidator.checkIfQueueIsEmpty();
  };

  /**
   * Return array of row headers (if they are enabled). If param `row` given, return header at given row as string
   * @param {Number} row (Optional)
   * @return {Array|String}
   */
  this.getRowHeader = function (row) {
    if (row === void 0) {
      var out = [];
      for (var i = 0, ilen = instance.countRows(); i < ilen; i++) {
        out.push(instance.getRowHeader(i));
      }
      return out;
    }
    else if (Object.prototype.toString.call(priv.settings.rowHeaders) === '[object Array]' && priv.settings.rowHeaders[row] !== void 0) {
      return priv.settings.rowHeaders[row];
    }
    else if (typeof priv.settings.rowHeaders === 'function') {
      return priv.settings.rowHeaders(row);
    }
    else if (priv.settings.rowHeaders && typeof priv.settings.rowHeaders !== 'string' && typeof priv.settings.rowHeaders !== 'number') {
      return row + 1;
    }
    else {
      return priv.settings.rowHeaders;
    }
  };

  /**
   * Return array of column headers (if they are enabled). If param `col` given, return header at given column as string
   * @param {Number} col (Optional)
   * @return {Array|String}
   */
  this.getColHeader = function (col) {
    if (col === void 0) {
      var out = [];
      for (var i = 0, ilen = instance.countCols(); i < ilen; i++) {
        out.push(instance.getColHeader(i));
      }
      return out;
    }
    else {
      col = Handsontable.PluginHooks.execute(instance, 'modifyCol', col);

      if (priv.settings.columns && priv.settings.columns[col] && priv.settings.columns[col].title) {
        return priv.settings.columns[col].title;
      }
      else if (Object.prototype.toString.call(priv.settings.colHeaders) === '[object Array]' && priv.settings.colHeaders[col] !== void 0) {
        return priv.settings.colHeaders[col];
      }
      else if (typeof priv.settings.colHeaders === 'function') {
        return priv.settings.colHeaders(col);
      }
      else if (priv.settings.colHeaders && typeof priv.settings.colHeaders !== 'string' && typeof priv.settings.colHeaders !== 'number') {
        return Handsontable.helper.spreadsheetColumnLabel(col);
      }
      else {
        return priv.settings.colHeaders;
      }
    }
  };

  /**
   * Return column width
   * @param {Number} col
   * @return {Number}
   */
  this.getColWidth = function (col) {
    col = Handsontable.PluginHooks.execute(instance, 'modifyCol', col);
    var response = {};
    if (priv.settings.columns && priv.settings.columns[col] && priv.settings.columns[col].width) {
      response.width = priv.settings.columns[col].width;
    }
    else if (Object.prototype.toString.call(priv.settings.colWidths) === '[object Array]' && priv.settings.colWidths[col] !== void 0) {
      response.width = priv.settings.colWidths[col];
    }
    else {
      response.width = 50;
    }
    instance.PluginHooks.run('afterGetColWidth', col, response);
    return response.width;
  };

  /**
   * Return total number of rows in grid
   * @return {Number}
   */
  this.countRows = function () {
    return priv.settings.data.length;
  };

  /**
   * Return total number of columns in grid
   * @return {Number}
   */
  this.countCols = function () {
    if (priv.dataType === 'object' || priv.dataType === 'function') {
      if (priv.settings.columns && priv.settings.columns.length) {
        return priv.settings.columns.length;
      }
      else {
        return priv.colToProp.length;
      }
    }
    else if (priv.dataType === 'array') {
      if (priv.settings.columns && priv.settings.columns.length) {
        return priv.settings.columns.length;
      }
      else if (priv.settings.data && priv.settings.data[0] && priv.settings.data[0].length) {
        return priv.settings.data[0].length;
      }
      else {
        return 0;
      }
    }
  };

  /**
   * Return index of first visible row
   * @return {Number}
   */
  this.rowOffset = function () {
    return instance.view.wt.getSetting('offsetRow');
  };

  /**
   * Return index of first visible column
   * @return {Number}
   */
  this.colOffset = function () {
    return instance.view.wt.getSetting('offsetColumn');
  };

  /**
   * Return number of visible rows. Returns -1 if table is not visible
   * @return {Number}
   */
  this.countVisibleRows = function () {
    return instance.view.wt.drawn ? instance.view.wt.wtTable.rowStrategy.countVisible() : -1;
  };

  /**
   * Return number of visible columns. Returns -1 if table is not visible
   * @return {Number}
   */
  this.countVisibleCols = function () {
    return instance.view.wt.drawn ? instance.view.wt.wtTable.columnStrategy.countVisible() : -1;
  };

  /**
   * Return number of empty rows
   * @return {Boolean} ending If true, will only count empty rows at the end of the data source
   */
  this.countEmptyRows = function (ending) {
    var i = instance.countRows() - 1
      , empty = 0;
    while (i >= 0) {
      datamap.get(i, 0);

      if (instance.isEmptyRow(datamap.getVars.row)) {
        empty++;
      }
      else if (ending) {
        break;
      }
      i--;
    }
    return empty;
  };

  /**
   * Return number of empty columns
   * @return {Boolean} ending If true, will only count empty columns at the end of the data source row
   */
  this.countEmptyCols = function (ending) {
    if (instance.countRows() < 1) {
      return 0;
    }

    var i = instance.countCols() - 1
      , empty = 0;
    while (i >= 0) {
      if (instance.isEmptyCol(i)) {
        empty++;
      }
      else if (ending) {
        break;
      }
      i--;
    }
    return empty;
  };

  /**
   * Return true if the row at the given index is empty, false otherwise
   * @param {Number} r Row index
   * @return {Boolean}
   */
  this.isEmptyRow = function (r) {
    if (priv.settings.isEmptyRow) {
      return priv.settings.isEmptyRow.call(instance, r);
    }

    var val;
    for (var c = 0, clen = instance.countCols(); c < clen; c++) {
      val = instance.getDataAtCell(r, c);
      if (val !== '' && val !== null && typeof val !== 'undefined') {
        return false;
      }
    }
    return true;
  };

  /**
   * Return true if the column at the given index is empty, false otherwise
   * @param {Number} c Column index
   * @return {Boolean}
   */
  this.isEmptyCol = function (c) {
    if (priv.settings.isEmptyCol) {
      return priv.settings.isEmptyCol.call(instance, c);
    }

    var val;
    for (var r = 0, rlen = instance.countRows(); r < rlen; r++) {
      val = instance.getDataAtCell(r, c);
      if (val !== '' && val !== null && typeof val !== 'undefined') {
        return false;
      }
    }
    return true;
  };

  /**
   * Selects cell on grid. Optionally selects range to another cell
   * @param {Number} row
   * @param {Number} col
   * @param {Number} [endRow]
   * @param {Number} [endCol]
   * @param {Boolean} [scrollToCell=true] If true, viewport will be scrolled to the selection
   * @public
   * @return {Boolean}
   */
  this.selectCell = function (row, col, endRow, endCol, scrollToCell) {
    if (typeof row !== 'number' || row < 0 || row >= instance.countRows()) {
      return false;
    }
    if (typeof col !== 'number' || col < 0 || col >= instance.countCols()) {
      return false;
    }
    if (typeof endRow !== "undefined") {
      if (typeof endRow !== 'number' || endRow < 0 || endRow >= instance.countRows()) {
        return false;
      }
      if (typeof endCol !== 'number' || endCol < 0 || endCol >= instance.countCols()) {
        return false;
      }
    }
    priv.selStart.coords({row: row, col: col});
    instance.listen(); //needed or otherwise prepare won't focus the cell. selectionSpec tests this (should move focus to selected cell)
    if (typeof endRow === "undefined") {
      selection.setRangeEnd({row: row, col: col}, scrollToCell);
    }
    else {
      selection.setRangeEnd({row: endRow, col: endCol}, scrollToCell);
    }

    instance.selection.finish();
    return true;
  };

  this.selectCellByProp = function (row, prop, endRow, endProp, scrollToCell) {
    arguments[1] = datamap.propToCol(arguments[1]);
    if (typeof arguments[3] !== "undefined") {
      arguments[3] = datamap.propToCol(arguments[3]);
    }
    return instance.selectCell.apply(instance, arguments);
  };

  /**
   * Deselects current sell selection on grid
   * @public
   */
  this.deselectCell = function () {
    selection.deselect();
  };

  /**
   * Remove grid from DOM
   * @public
   */
  this.destroy = function () {
    instance.clearTimeouts();
    if (instance.view) { //in case HT is destroyed before initialization has finished
      instance.view.wt.destroy();
    }
    instance.rootElement.empty();
    instance.rootElement.removeData('handsontable');
    instance.rootElement.off('.handsontable');
    $(window).off('.' + instance.guid);
    $document.off('.' + instance.guid);
    $body.off('.' + instance.guid);
    instance.copyPaste.removeCallback(priv.onCut);
    instance.copyPaste.removeCallback(priv.onPaste);
    instance.PluginHooks.run('afterDestroy');
  };

  /**
   * Return Handsontable instance
   * @public
   * @return {Object}
   */
  this.getInstance = function () {
    return instance.rootElement.data("handsontable");
  };

  (function () {
    // Create new instance of plugin hooks
    instance.PluginHooks = new Handsontable.PluginHookClass();

    // Upgrade methods to call of global PluginHooks instance
    var _run = instance.PluginHooks.run
      , _exe = instance.PluginHooks.execute;

    instance.PluginHooks.run = function (key, p1, p2, p3, p4, p5) {
      _run.call(this, instance, key, p1, p2, p3, p4, p5);
      Handsontable.PluginHooks.run(instance, key, p1, p2, p3, p4, p5);
    };

    instance.PluginHooks.execute = function (key, p1, p2, p3, p4, p5) {
      var globalHandlerResult = Handsontable.PluginHooks.execute(instance, key, p1, p2, p3, p4, p5);
      var localHandlerResult = _exe.call(this, instance, key, globalHandlerResult, p2, p3, p4, p5);

      return typeof localHandlerResult == 'undefined' ? globalHandlerResult : localHandlerResult;

    };

    // Map old API with new methods
    instance.addHook = function () {
      instance.PluginHooks.add.apply(instance.PluginHooks, arguments);
    };
    instance.addHookOnce = function () {
      instance.PluginHooks.once.apply(instance.PluginHooks, arguments);
    };

    instance.removeHook = function () {
      instance.PluginHooks.remove.apply(instance.PluginHooks, arguments);
    };

    instance.runHooks = function () {
      instance.PluginHooks.run.apply(instance.PluginHooks, arguments);
    };
    instance.runHooksAndReturn = function () {
      return instance.PluginHooks.execute.apply(instance.PluginHooks, arguments);
    };

  })();

  this.timeouts = {};

  /**
   * Sets timeout. Purpose of this method is to clear all known timeouts when `destroy` method is called
   * @public
   */
  this.registerTimeout = function (key, handle, ms) {
    clearTimeout(this.timeouts[key]);
    this.timeouts[key] = setTimeout(handle, ms || 0);
  };

  /**
   * Clears all known timeouts
   * @public
   */
  this.clearTimeouts = function () {
    for (var key in this.timeouts) {
      if (this.timeouts.hasOwnProperty(key)) {
        clearTimeout(this.timeouts[key]);
      }
    }
  };

  /**
   * Handsontable version
   */
  this.version = '@@version'; //inserted by grunt from package.json
};

var DefaultSettings = function () {
};
DefaultSettings.prototype = {
  data: void 0,
  width: void 0,
  height: void 0,
  startRows: 5,
  startCols: 5,
  minRows: 0,
  minCols: 0,
  maxRows: Infinity,
  maxCols: Infinity,
  minSpareRows: 0,
  minSpareCols: 0,
  multiSelect: true,
  fillHandle: true,
  fixedRowsTop: 0,
  fixedColumnsLeft: 0,
  undo: true,
  outsideClickDeselects: true,
  enterBeginsEditing: true,
  enterMoves: {row: 1, col: 0},
  tabMoves: {row: 0, col: 1},
  autoWrapRow: false,
  autoWrapCol: false,
  copyRowsLimit: 1000,
  copyColsLimit: 1000,
  pasteMode: 'overwrite',
  currentRowClassName: void 0,
  currentColClassName: void 0,
  stretchH: 'hybrid',
  isEmptyRow: void 0,
  isEmptyCol: void 0,
  observeDOMVisibility: true,
  allowInvalid: true,
  invalidCellClassName: 'htInvalid',
  fragmentSelection: false,
  readOnly: false
};

$.fn.handsontable = function (action) {
  var i
    , ilen
    , args
    , output
    , userSettings
    , $this = this.first() // Use only first element from list
    , instance = $this.data('handsontable');

  // Init case
  if (typeof action !== 'string') {
    userSettings = action || {};
    if (instance) {
      instance.updateSettings(userSettings);
    }
    else {
      instance = new Handsontable.Core($this, userSettings);
      $this.data('handsontable', instance);
      instance.init();
    }

    return $this;
  }
  // Action case
  else {
    args = [];
    if (arguments.length > 1) {
      for (i = 1, ilen = arguments.length; i < ilen; i++) {
        args.push(arguments[i]);
      }
    }

    if (instance) {
      if (typeof instance[action] !== 'undefined') {
        output = instance[action].apply(instance, args);
      }
      else {
        throw new Error('Handsontable do not provide action: ' + action);
      }
    }

    return output;
  }
};<|MERGE_RESOLUTION|>--- conflicted
+++ resolved
@@ -1541,33 +1541,6 @@
     }
     waitingForValidator.checkIfQueueIsEmpty();
 
-<<<<<<< HEAD
-    function ValidatorsQueue() {
-      var resolved = false;
-
-      return {
-        validatorsInQueue: 0,
-        addValidatorToQueue: function () {
-          this.validatorsInQueue++;
-          resolved = false;
-        },
-        removeValidatorFormQueue: function () {
-          this.validatorsInQueue = this.validatorsInQueue - 1 < 0 ? 0 : this.validatorsInQueue - 1;
-          this.checkIfQueueIsEmpty();
-        },
-        onQueueEmpty: function () {
-        },
-        checkIfQueueIsEmpty: function () {
-          if (this.validatorsInQueue == 0 && resolved == false) {
-            resolved = true;
-            this.onQueueEmpty();
-          }
-        }
-      };
-    }
-
-=======
->>>>>>> aef5e326
     function resolve() {
       var beforeChangeResult;
 
@@ -1869,10 +1842,6 @@
    */
   this.render = function () {
     if (instance.view) {
-<<<<<<< HEAD
-=======
-      //priv.cellSettings.length = 0; //clear cellSettings cache - [Marcin] I think it's not needed here
->>>>>>> aef5e326
       instance.forceFullRender = true; //used when data was changed
       instance.parseSettingsFromDOM();
       selection.refreshBorders(null, true);
