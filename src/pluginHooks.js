--- conflicted
+++ resolved
@@ -1500,7 +1500,6 @@
   'afterBeginEditing',
 
   /**
-<<<<<<< HEAD
    * Fired before cell merging.
    *
    * @event Hooks#beforeMergeCells
@@ -1535,8 +1534,9 @@
    * @param {CellRange} cellRange Selection cell range.
    * @param {Boolean} [auto=false] `true` if called automatically by the plugin.
    */
-  'afterUnmergeCells'
-=======
+  'afterUnmergeCells',
+
+  /**
    * Fired after the listening is turned on.
    *
    * @event Hooks#afterListen
@@ -1551,7 +1551,6 @@
    * @since 0.34.5
    */
   'afterUnlisten',
->>>>>>> 8a4472c5
 ];
 
 class Hooks {
