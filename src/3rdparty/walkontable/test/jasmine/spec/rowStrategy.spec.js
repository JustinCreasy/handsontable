--- conflicted
+++ resolved
@@ -18,12 +18,8 @@
 
   it("cell strategy should add only as many rows as it fits in the viewport", function () {
     source = [0, 1, 2, 5, 6, 7, 8, 9, 10];
-<<<<<<< HEAD
-    var strategy = new WalkontableRowStrategy(fakeWalkontableInstance, 100, allCells25);
-=======
     var viewportSize = 100;
-    var strategy = new WalkontableRowStrategy(viewportSize, allCells25);
->>>>>>> de1ce51f
+    var strategy = new WalkontableRowStrategy(fakeWalkontableInstance, viewportSize, allCells25);
     for (var i = 0; i < source.length; i++) {
       strategy.add(i);
     }
