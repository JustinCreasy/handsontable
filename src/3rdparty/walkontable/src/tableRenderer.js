
import {
  addClass,
  empty,
  getScrollbarWidth,
  hasClass,
  innerHeight,
    } from './../../../helpers/dom/element';

let isMarkedOversizedColumn = {};

/**
 * @class WalkontableTableRenderer
 */
class WalkontableTableRenderer {
  /**
   * @param {WalkontableTable} wtTable
   */
  constructor(wtTable) {
    this.wtTable = wtTable;
    this.wot = wtTable.instance;
    // legacy support
    this.instance = wtTable.instance;

    this.rowFilter = wtTable.rowFilter;
    this.columnFilter = wtTable.columnFilter;

    this.TABLE = wtTable.TABLE;
    this.THEAD = wtTable.THEAD;
    this.TBODY = wtTable.TBODY;
    this.COLGROUP = wtTable.COLGROUP;

    this.rowHeaders = [];
    this.rowHeaderCount = 0;
    this.columnHeaders = [];
    this.columnHeaderCount = 0;
    this.fixedRowsTop = 0;
    this.fixedRowsBottom = 0;
  }

  /**
   *
   */
  render() {
    if (!this.wtTable.isWorkingOnClone()) {
      this.wot.getSetting('beforeDraw', true);
    }

    this.rowHeaders = this.wot.getSetting('rowHeaders');
    this.rowHeaderCount = this.rowHeaders.length;
    this.fixedRowsTop = this.wot.getSetting('fixedRowsTop');
    this.fixedRowsBottom = this.wot.getSetting('fixedRowsBottom');
    this.columnHeaders = this.wot.getSetting('columnHeaders');
    this.columnHeaderCount = this.columnHeaders.length;

    let columnsToRender = this.wtTable.getRenderedColumnsCount();
    let rowsToRender = this.wtTable.getRenderedRowsCount();
    let totalColumns = this.wot.getSetting('totalColumns');
    let totalRows = this.wot.getSetting('totalRows');
    let workspaceWidth;
    let adjusted = false;

    if (this.instance.cloneOverlay instanceof WalkontableBottomOverlay ||
      this.instance.cloneOverlay instanceof WalkontableBottomLeftCornerOverlay) {

      // do NOT render headers on the bottom or bottom-left corner overlay
      this.columnHeaders = [];
      this.columnHeaderCount = 0;
    }

    if (totalColumns > 0) {
      // prepare COL and TH elements for rendering
      this.adjustAvailableNodes();
      adjusted = true;

<<<<<<< HEAD

      // assign row header classnames
      this.renderColGroups();
=======
      // adjust column widths according to user widths settings
>>>>>>> 01d5e877
      this.renderColumnHeaders();


      //Render table rows
      this.renderRows(totalRows, rowsToRender, columnsToRender);

      if (!this.wtTable.isWorkingOnClone()) {
        workspaceWidth = this.wot.wtViewport.getWorkspaceWidth();
        this.wot.wtViewport.containerWidth = null;
      }
      this.adjustColumnHeaderHeights();
      this.adjustColumnWidths(columnsToRender);
      this.markOversizedColumns();
    }

    if (!adjusted) {
      this.adjustAvailableNodes();
    }
    this.removeRedundantRows(rowsToRender);

    if (!this.wtTable.isWorkingOnClone()) {
      this.markOversizedRows();


      this.wot.wtViewport.createVisibleCalculators();
      this.wot.wtOverlays.refresh(false);
      this.wot.wtOverlays.applyToDOM();

      if (workspaceWidth !== this.wot.wtViewport.getWorkspaceWidth()) {
        //workspace width changed though to shown/hidden vertical scrollbar. Let's reapply stretching
        this.wot.wtViewport.containerWidth = null;

        let firstRendered = this.wtTable.getFirstRenderedColumn();
        let lastRendered = this.wtTable.getLastRenderedColumn();

        for (let i = firstRendered; i < lastRendered; i++) {
          let width = this.wtTable.getStretchedColumnWidth(i);
          let renderedIndex = this.columnFilter.sourceToRendered(i);

          this.COLGROUP.childNodes[renderedIndex + this.rowHeaderCount].style.width = width + 'px';
        }
      }

      this.wot.getSetting('onDraw', true);

    } else if (this.wot.cloneOverlay instanceof WalkontableBottomOverlay) {
      let masterOverlay = this.wot.cloneOverlay.instance;

      this.wot.cloneOverlay.markOversizedFixedBottomRows();

      masterOverlay.wtOverlays.adjustElementsSize();
    }
  }

  /**
   * @param {Number} renderedRowsCount
   */
  removeRedundantRows(renderedRowsCount) {
    while (this.wtTable.tbodyChildrenLength > renderedRowsCount) {
      this.TBODY.removeChild(this.TBODY.lastChild);
      this.wtTable.tbodyChildrenLength--;
    }
  }

  /**
   * @param {Number} totalRows
   * @param {Number} rowsToRender
   * @param {Number} columnsToRender
   */
  renderRows(totalRows, rowsToRender, columnsToRender) {
    let lastTD, TR;
    let visibleRowIndex = 0;
    let sourceRowIndex = this.rowFilter.renderedToSource(visibleRowIndex);
    let isWorkingOnClone = this.wtTable.isWorkingOnClone();

    while (sourceRowIndex < totalRows && sourceRowIndex >= 0) {
      if (visibleRowIndex > 1000) {
        throw new Error('Security brake: Too much TRs. Please define height for your table, which will enforce scrollbars.');
      }
      if (rowsToRender !== void 0 && visibleRowIndex === rowsToRender) {
        // We have as much rows as needed for this clone
        break;
      }
      TR = this.getOrCreateTrForRow(visibleRowIndex, TR);

      // Render row headers
      this.renderRowHeaders(sourceRowIndex, TR);
      // Add and/or remove TDs to TR to match the desired number
      this.adjustColumns(TR, columnsToRender + this.rowHeaderCount);

      lastTD = this.renderCells(sourceRowIndex, TR, columnsToRender);

      if (!isWorkingOnClone || this.wot.cloneOverlay instanceof WalkontableBottomOverlay) {
        // Reset the oversized row cache for this row
        this.resetOversizedRow(sourceRowIndex);
      }

      if (TR.firstChild) {
        // if I have 2 fixed columns with one-line content and the 3rd column has a multiline content, this is
        // the way to make sure that the overlay will has same row height
        let height = this.wot.wtTable.getRowHeight(sourceRowIndex);

        if (height) {
          // Decrease height. 1 pixel will be "replaced" by 1px border top
          height--;
          TR.firstChild.style.height = height + 'px';
        } else {
          TR.firstChild.style.height = '';
        }
      }
      visibleRowIndex++;
      sourceRowIndex = this.rowFilter.renderedToSource(visibleRowIndex);
    }
  }

  /**
   * Reset the oversized row cache for the provided index
   *
   * @param {Number} sourceRow Row index
   */
  resetOversizedRow(sourceRow) {
    if (this.wot.getSetting('externalRowCalculator')) {
      return;
    }
    if (this.wot.wtViewport.oversizedRows && this.wot.wtViewport.oversizedRows[sourceRow]) {
      this.wot.wtViewport.oversizedRows[sourceRow] = void 0;
    }
  }

  /**
   * Check if any of the rendered rows is higher than expected, and if so, cache them
   */
  markOversizedRows() {
    if (this.wot.getSetting('externalRowCalculator')) {
      return;
    }
    let rowCount = this.instance.wtTable.TBODY.childNodes.length;
    let expectedTableHeight = rowCount * this.instance.wtSettings.settings.defaultRowHeight;
    let actualTableHeight = innerHeight(this.instance.wtTable.TBODY) - 1;
    let previousRowHeight;
    let rowInnerHeight;
    let sourceRowIndex;
    let currentTr;
    let rowHeader;
    let totalRows = this.instance.getSetting('totalRows');

    if (expectedTableHeight === actualTableHeight && !this.instance.getSetting('fixedRowsBottom')) {
      // If the actual table height equals rowCount * default single row height, no row is oversized -> no need to iterate over them
      return;
    }

    while (rowCount) {
      rowCount--;
      sourceRowIndex = this.instance.wtTable.rowFilter.renderedToSource(rowCount);
      previousRowHeight = this.instance.wtTable.getRowHeight(sourceRowIndex);
      currentTr = this.instance.wtTable.getTrForRow(sourceRowIndex);
      rowHeader = currentTr.querySelector('th');

      if (rowHeader) {
        rowInnerHeight = innerHeight(rowHeader);
      } else {
        rowInnerHeight = innerHeight(currentTr) - 1;
      }

      if ((!previousRowHeight && this.instance.wtSettings.settings.defaultRowHeight < rowInnerHeight ||
          previousRowHeight < rowInnerHeight)) {
        this.instance.wtViewport.oversizedRows[sourceRowIndex] = ++rowInnerHeight;
      }
    }
  }

  /**
   * Check if any of the rendered columns is wider than expected, and if so, cache them.
   */
  markOversizedColumns() {
    let overlayName = this.wot.getOverlayName();

    if (!this.columnHeaderCount || isMarkedOversizedColumn[overlayName] || this.wtTable.isWorkingOnClone()) {
      return;
    }
    let columnCount = this.wtTable.getRenderedColumnsCount();

    for (let i = 0; i < this.columnHeaderCount; i++) {
      for (let renderedColumnIndex = (-1) * this.rowHeaderCount; renderedColumnIndex < columnCount; renderedColumnIndex++) {
        this.markIfOversizedColumnHeader(renderedColumnIndex);
      }
    }
    isMarkedOversizedColumn[overlayName] = true;
  }

  /**
   *
   */
  adjustColumnHeaderHeights() {
    let columnHeaders = this.wot.getSetting('columnHeaders');
    let childs = this.wot.wtTable.THEAD.childNodes;
    let oversizedCols = this.wot.wtViewport.oversizedColumnHeaders;

    for (let i = 0, len = columnHeaders.length; i < len; i++) {
      if (oversizedCols[i]) {
        if (childs[i].childNodes.length === 0) {
          return;
        }
        childs[i].childNodes[0].style.height = oversizedCols[i] + 'px';
      }
    }
  }

  /**
   * Check if column header for the specified column is higher than expected, and if so, cache it
   *
   * @param {Number} col Index of column
   */
  markIfOversizedColumnHeader(col) {
    let sourceColIndex = this.wot.wtTable.columnFilter.renderedToSource(col);
    let level = this.columnHeaderCount;
    let defaultRowHeight = this.wot.wtSettings.settings.defaultRowHeight;
    let previousColHeaderHeight;
    let currentHeader;
    let currentHeaderHeight;

    while (level) {
      level--;

      previousColHeaderHeight = this.wot.wtTable.getColumnHeaderHeight(level);
      currentHeader = this.wot.wtTable.getColumnHeader(sourceColIndex, level);

      if (!currentHeader) {
        continue;
      }
      //currentHeaderHeight = defaultRowHeight;
      currentHeaderHeight = innerHeight(currentHeader);

      if (!previousColHeaderHeight && defaultRowHeight < currentHeaderHeight || previousColHeaderHeight < currentHeaderHeight) {
        this.wot.wtViewport.oversizedColumnHeaders[level] = currentHeaderHeight;
      }
    }
  }

  /**
   * @param {Number} sourceRowIndex
   * @param {HTMLTableRowElement} TR
   * @param {Number} columnsToRender
   * @returns {HTMLTableCellElement}
   */
  renderCells(sourceRowIndex, TR, columnsToRender) {
    let TD;
    let sourceColIndex;

    for (let visibleColIndex = 0; visibleColIndex < columnsToRender; visibleColIndex++) {
      sourceColIndex = this.columnFilter.renderedToSource(visibleColIndex);

      if (visibleColIndex === 0) {
        TD = TR.childNodes[this.columnFilter.sourceColumnToVisibleRowHeadedColumn(sourceColIndex)];
      } else {
        TD = TD.nextSibling; //http://jsperf.com/nextsibling-vs-indexed-childnodes
      }
      // If the number of headers has been reduced, we need to replace excess TH with TD
      if (TD.nodeName == 'TH') {
        TD = replaceThWithTd(TD, TR);
      }
      if (!hasClass(TD, 'hide')) {
        TD.className = '';
      }
      TD.removeAttribute('style');
      this.wot.wtSettings.settings.cellRenderer(sourceRowIndex, sourceColIndex, TD);
    }

    return TD;
  }

  /**
   * @param {Number} columnsToRender
   */
  adjustColumnWidths(columnsToRender) {
    let scrollbarCompensation = 0;
    let sourceInstance = this.wot.cloneSource ? this.wot.cloneSource : this.wot;
    let mainHolder = sourceInstance.wtTable.holder;

    if (mainHolder.offsetHeight < mainHolder.scrollHeight) {
      scrollbarCompensation = getScrollbarWidth();
    }
    this.wot.wtViewport.columnsRenderCalculator.refreshStretching(this.wot.wtViewport.getViewportWidth() - scrollbarCompensation);

    for (let renderedColIndex = 0; renderedColIndex < columnsToRender; renderedColIndex++) {
      let width = this.wtTable.getStretchedColumnWidth(this.columnFilter.renderedToSource(renderedColIndex));
      this.COLGROUP.childNodes[renderedColIndex + this.rowHeaderCount].style.width = width + 'px';
    }
  }

  /**
   * @param {HTMLTableCellElement} TR
   */
  appendToTbody(TR) {
    this.TBODY.appendChild(TR);
    this.wtTable.tbodyChildrenLength++;
  }

  /**
   * @param {Number} rowIndex
   * @param {HTMLTableRowElement} currentTr
   * @returns {HTMLTableCellElement}
   */
  getOrCreateTrForRow(rowIndex, currentTr) {
    let TR;

    if (rowIndex >= this.wtTable.tbodyChildrenLength) {
      TR = this.createRow();
      this.appendToTbody(TR);

    } else if (rowIndex === 0) {
      TR = this.TBODY.firstChild;

    } else {
      // http://jsperf.com/nextsibling-vs-indexed-childnodes
      TR = currentTr.nextSibling;
    }

    return TR;
  }

  /**
   * @returns {HTMLTableCellElement}
   */
  createRow() {
    let TR = document.createElement('TR');

    for (let visibleColIndex = 0; visibleColIndex < this.rowHeaderCount; visibleColIndex++) {
      TR.appendChild(document.createElement('TH'));
    }

    return TR;
  }

  /**
   * @param {Number} row
   * @param {Number} col
   * @param {HTMLTableCellElement} TH
   */
  renderRowHeader(row, col, TH) {
    TH.className = '';
    TH.removeAttribute('style');
    this.rowHeaders[col](row, TH, col);
  }

  /**
   * @param {Number} row
   * @param {HTMLTableCellElement} TR
   */
  renderRowHeaders(row, TR) {
    for (let TH = TR.firstChild, visibleColIndex = 0; visibleColIndex < this.rowHeaderCount; visibleColIndex++) {
      // If the number of row headers increased we need to create TH or replace an existing TD node with TH
      if (!TH) {
        TH = document.createElement('TH');
        TR.appendChild(TH);

      } else if (TH.nodeName == 'TD') {
        TH = replaceTdWithTh(TH, TR);
      }
      this.renderRowHeader(row, visibleColIndex, TH);
      // http://jsperf.com/nextsibling-vs-indexed-childnodes
      TH = TH.nextSibling;
    }
  }

  /**
   * Adjust the number of COL and TH elements to match the number of columns and headers that need to be rendered
   */
  adjustAvailableNodes() {
    this.adjustColGroups();
    this.adjustThead();
  }

  /**
   * Renders the column headers
   */
  renderColumnHeaders() {
    let overlayName = this.wot.getOverlayName();

    if (!this.columnHeaderCount) {
      return;
    }
    let columnCount = this.wtTable.getRenderedColumnsCount();

    for (let i = 0; i < this.columnHeaderCount; i++) {
      let TR = this.getTrForColumnHeaders(i);

      for (let renderedColumnIndex = (-1) * this.rowHeaderCount; renderedColumnIndex < columnCount; renderedColumnIndex++) {
        let sourceCol = this.columnFilter.renderedToSource(renderedColumnIndex);

        this.renderColumnHeader(i, sourceCol, TR.childNodes[renderedColumnIndex + this.rowHeaderCount]);
      }
    }
  }

  /**
   * Adjusts the number of COL elements to match the number of columns that need to be rendered
   */
  adjustColGroups() {
    let columnCount = this.wtTable.getRenderedColumnsCount();

    while (this.wtTable.colgroupChildrenLength < columnCount + this.rowHeaderCount) {
      this.COLGROUP.appendChild(document.createElement('COL'));
      this.wtTable.colgroupChildrenLength++;
    }
    while (this.wtTable.colgroupChildrenLength > columnCount + this.rowHeaderCount) {
      this.COLGROUP.removeChild(this.COLGROUP.lastChild);
      this.wtTable.colgroupChildrenLength--;
    }
    if (this.rowHeaderCount) {
      addClass(this.COLGROUP.childNodes[0], 'rowHeader');
    }
  }

  /**
   * Adjusts the number of TH elements in THEAD to match the number of headers and columns that need to be rendered
   */
  adjustThead() {
    let columnCount = this.wtTable.getRenderedColumnsCount();
    let TR = this.THEAD.firstChild;

    if (this.columnHeaders.length) {
      for (let i = 0, len = this.columnHeaders.length; i < len; i++) {
        TR = this.THEAD.childNodes[i];

        if (!TR) {
          TR = document.createElement('TR');
          this.THEAD.appendChild(TR);
        }
        this.theadChildrenLength = TR.childNodes.length;

        while (this.theadChildrenLength < columnCount + this.rowHeaderCount) {
          TR.appendChild(document.createElement('TH'));
          this.theadChildrenLength++;
        }
        while (this.theadChildrenLength > columnCount + this.rowHeaderCount) {
          TR.removeChild(TR.lastChild);
          this.theadChildrenLength--;
        }
      }
      let theadChildrenLength = this.THEAD.childNodes.length;

      if (theadChildrenLength > this.columnHeaders.length) {
        for (let i = this.columnHeaders.length; i < theadChildrenLength; i++) {
          this.THEAD.removeChild(this.THEAD.lastChild);
        }
      }
    } else if (TR) {
      empty(TR);
    }
  }

  /**
   * @param {Number} index
   * @returns {HTMLTableCellElement}
   */
  getTrForColumnHeaders(index) {
    return this.THEAD.childNodes[index];
  }

  /**
   * @param {Number} row
   * @param {Number} col
   * @param {HTMLTableCellElement} TH
   * @returns {*}
   */
  renderColumnHeader(row, col, TH) {
    TH.className = '';
    TH.removeAttribute('style');

    return this.columnHeaders[row](col, TH, row);
  }

  /**
   * Add and/or remove the TDs to match the desired number
   *
   * @param {HTMLTableCellElement} TR Table row in question
   * @param {Number} desiredCount The desired number of TDs in the TR
   */
  adjustColumns(TR, desiredCount) {
    let count = TR.childNodes.length;

    while (count < desiredCount) {
      let TD = document.createElement('TD');

      TR.appendChild(TD);
      count++;
    }
    while (count > desiredCount) {
      TR.removeChild(TR.lastChild);
      count--;
    }
  }

  /**
   * @param {Number} columnsToRender
   */
  removeRedundantColumns(columnsToRender) {
    while (this.wtTable.tbodyChildrenLength > columnsToRender) {
      this.TBODY.removeChild(this.TBODY.lastChild);
      this.wtTable.tbodyChildrenLength--;
    }
  }
}

function replaceTdWithTh(TD, TR) {
  let TH = document.createElement('TH');

  TR.insertBefore(TH, TD);
  TR.removeChild(TD);

  return TH;
}

function replaceThWithTd(TH, TR) {
  let TD = document.createElement('TD');

  TR.insertBefore(TD, TH);
  TR.removeChild(TH);

  return TD;
}

export {WalkontableTableRenderer};

window.WalkontableTableRenderer = WalkontableTableRenderer;<|MERGE_RESOLUTION|>--- conflicted
+++ resolved
@@ -60,8 +60,8 @@
     let workspaceWidth;
     let adjusted = false;
 
-    if (this.instance.cloneOverlay instanceof WalkontableBottomOverlay ||
-      this.instance.cloneOverlay instanceof WalkontableBottomLeftCornerOverlay) {
+    if (this.wot.cloneOverlay instanceof WalkontableBottomOverlay ||
+      this.wot.cloneOverlay instanceof WalkontableBottomLeftCornerOverlay) {
 
       // do NOT render headers on the bottom or bottom-left corner overlay
       this.columnHeaders = [];
@@ -73,15 +73,8 @@
       this.adjustAvailableNodes();
       adjusted = true;
 
-<<<<<<< HEAD
-
-      // assign row header classnames
-      this.renderColGroups();
-=======
       // adjust column widths according to user widths settings
->>>>>>> 01d5e877
       this.renderColumnHeaders();
-
 
       //Render table rows
       this.renderRows(totalRows, rowsToRender, columnsToRender);
@@ -103,7 +96,6 @@
     if (!this.wtTable.isWorkingOnClone()) {
       this.markOversizedRows();
 
-
       this.wot.wtViewport.createVisibleCalculators();
       this.wot.wtOverlays.refresh(false);
       this.wot.wtOverlays.applyToDOM();
@@ -124,7 +116,6 @@
       }
 
       this.wot.getSetting('onDraw', true);
-
     } else if (this.wot.cloneOverlay instanceof WalkontableBottomOverlay) {
       let masterOverlay = this.wot.cloneOverlay.instance;
 
