--- conflicted
+++ resolved
@@ -100,12 +100,8 @@
     const topLeft = this.getTopLeftCorner();
     const bottomRight = this.getBottomRightCorner();
 
-<<<<<<< HEAD
     return topLeft.row <= row && bottomRight.row >= row &&
       topLeft.col <= col && bottomRight.col >= col;
-=======
-    return topLeft.row <= row && bottomRight.row >= row && topLeft.col <= col && bottomRight.col >= col;
->>>>>>> ae7e5079
   }
 
   /**
