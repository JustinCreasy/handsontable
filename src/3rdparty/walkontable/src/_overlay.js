/**
 * Creates an overlay over the original Walkontable instance. The overlay renders the clone of the original Walkontable
 * and (optionally) implements behavior needed for native horizontal and vertical scrolling
 */
function WalkontableOverlay() {}

/*
 Possible optimizations:
 [x] don't rerender if scroll delta is smaller than the fragment outside of the viewport
 [ ] move .style.top change before .draw()
 [ ] put .draw() in requestAnimationFrame
 [ ] don't rerender rows that remain visible after the scroll
 */

WalkontableOverlay.prototype.init = function () {
  this.TABLE = this.instance.wtTable.TABLE;
  this.fixed = this.instance.wtTable.hider;
  this.fixedContainer = this.instance.wtTable.holder;
  this.scrollHandler = this.getScrollableElement(this.TABLE);
};

WalkontableOverlay.prototype.makeClone = function (direction) {
  var clone = document.createElement('DIV');
  clone.className = 'ht_clone_' + direction + ' handsontable';
	clone.style.position = 'absolute';
	clone.style.top = 0;
	clone.style.left = 0;
  clone.style.overflow = 'hidden';

  var table2 = document.createElement('TABLE');
  table2.className = this.instance.wtTable.TABLE.className;
  clone.appendChild(table2);

  this.instance.wtTable.holder.parentNode.appendChild(clone);

  return new Walkontable({
    cloneSource: this.instance,
    cloneOverlay: this,
    table: table2
  });
};

WalkontableOverlay.prototype.getScrollableElement = function (TABLE) {
  var el = TABLE.parentNode;
  while (el && el.style) {
    if (el.style.overflow !== 'visible' && el.style.overflow !== '') {
      return el;
    }
    if (this instanceof WalkontableHorizontalScrollbarNative && el.style.overflowX !== 'visible' && el.style.overflowX !== '') {
      return el;
    }
    el = el.parentNode;
  }
  return window;
};

<<<<<<< HEAD
WalkontableOverlay.prototype.refresh = function (fastDraw) {
  this.clone && this.clone.draw(fastDraw);
=======
WalkontableOverlay.prototype.refresh = function (selectionsOnly) {
  if (this.clone) {
    this.clone.draw(selectionsOnly);
  }
>>>>>>> a10c58c3
};

WalkontableOverlay.prototype.destroy = function () {
  var eventManager = Handsontable.eventManager(this.clone);
  eventManager.clear();
};<|MERGE_RESOLUTION|>--- conflicted
+++ resolved
@@ -54,18 +54,14 @@
   return window;
 };
 
-<<<<<<< HEAD
 WalkontableOverlay.prototype.refresh = function (fastDraw) {
-  this.clone && this.clone.draw(fastDraw);
-=======
-WalkontableOverlay.prototype.refresh = function (selectionsOnly) {
   if (this.clone) {
-    this.clone.draw(selectionsOnly);
+    this.clone.draw(fastDraw);
   }
->>>>>>> a10c58c3
 };
 
 WalkontableOverlay.prototype.destroy = function () {
   var eventManager = Handsontable.eventManager(this.clone);
+
   eventManager.clear();
 };