--- conflicted
+++ resolved
@@ -1,13 +1,3 @@
-<<<<<<< HEAD
-import * as dom from './../../../dom.js';
-import {EventManager} from './../../../eventManager.js';
-import {WalkontableTopLeftCornerOverlay} from './overlay/topLeftCorner.js';
-import {WalkontableBottomLeftCornerOverlay} from './overlay/bottomLeftCorner.js';
-import {WalkontableDebugOverlay} from './overlay/debug.js';
-import {WalkontableLeftOverlay} from './overlay/left.js';
-import {WalkontableTopOverlay} from './overlay/top.js';
-import {WalkontableBottomOverlay} from './overlay/bottom.js';
-=======
 
 import {
   getScrollableElement,
@@ -16,12 +6,12 @@
   getScrollTop,
     } from './../../../helpers/dom/element';
 import {EventManager} from './../../../eventManager';
-import {WalkontableCornerOverlay} from './overlay/corner';
+import {WalkontableTopLeftCornerOverlay} from './overlay/topLeftCorner.js';
+import {WalkontableBottomLeftCornerOverlay} from './overlay/bottomLeftCorner.js';
 import {WalkontableDebugOverlay} from './overlay/debug';
 import {WalkontableLeftOverlay} from './overlay/left';
 import {WalkontableTopOverlay} from './overlay/top';
->>>>>>> 01d5e877
-
+import {WalkontableBottomOverlay} from './overlay/bottom.js';
 
 /**
  * @class WalkontableOverlays
@@ -140,14 +130,10 @@
         if (this.topOverlay.clone.wtTable.holder.contains(event.realTarget)) {
           overlay = 'top';
 
-<<<<<<< HEAD
-        } else if (this.bottomOverlay.clone.wtTable.holder.contains(event.target)) {
+        } else if (this.bottomOverlay.clone.wtTable.holder.contains(event.realTarget)) {
           overlay = 'bottom';
 
-        } else if (this.leftOverlay.clone.wtTable.holder.contains(event.target)) {
-=======
         } else if (this.leftOverlay.clone.wtTable.holder.contains(event.realTarget)) {
->>>>>>> 01d5e877
           overlay = 'left';
         }
 
@@ -305,7 +291,7 @@
       }
 
     } else if (target === bottomOverlay) {
-      tempScrollValue = dom.getScrollLeft(target);
+      tempScrollValue = getScrollLeft(target);
 
       // if scrolling the bottom overlay - populate the horizontal scroll to the master table
       if (this.overlayScrollPositions.bottom.left !== tempScrollValue) {
@@ -446,14 +432,9 @@
     hiderStyle.width = (headerRowSize + this.leftOverlay.sumCellSizes(0, totalColumns)) + 'px';
     hiderStyle.height = (headerColumnSize + this.topOverlay.sumCellSizes(0, totalRows) + 1) + 'px';
 
-<<<<<<< HEAD
-    this.topOverlay.adjustElementsSize();
-    this.leftOverlay.adjustElementsSize();
-    this.bottomOverlay.adjustElementsSize();
-=======
     this.topOverlay.adjustElementsSize(force);
     this.leftOverlay.adjustElementsSize(force);
->>>>>>> 01d5e877
+    this.bottomOverlay.adjustElementsSize(force);
   }
 
   /**
