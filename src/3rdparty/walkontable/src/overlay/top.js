
import {
  addClass,
  getScrollbarWidth,
  getScrollTop,
  getWindowScrollLeft,
  hasClass,
  outerHeight,
  removeClass,
  setOverlayPosition,
} from './../../../../helpers/dom/element';
import {WalkontableOverlay} from './_base';

/**
 * @class WalkontableTopOverlay
 */
class WalkontableTopOverlay extends WalkontableOverlay {
  /**
   * @param {Walkontable} wotInstance
   */
  constructor(wotInstance) {
    super(wotInstance);
    this.clone = this.makeClone(WalkontableOverlay.CLONE_TOP);
  }

  /**
   * Checks if overlay should be fully rendered
   *
   * @returns {Boolean}
   */
  shouldBeRendered() {
    return this.wot.getSetting('fixedRowsTop') || this.wot.getSetting('columnHeaders').length ? true : false;
  }

  /**
   * Updates the top overlay position
   */
  resetFixedPosition() {
    if (!this.needFullRender || !this.wot.wtTable.holder.parentNode) {
      // removed from DOM
      return;
    }
    let overlayRoot = this.clone.wtTable.holder.parentNode;
    let headerPosition = 0;

    if (this.wot.wtOverlays.leftOverlay.trimmingContainer === window) {
      let box = this.wot.wtTable.hider.getBoundingClientRect();
      let top = Math.ceil(box.top);
      let bottom = Math.ceil(box.bottom);
      let finalLeft;
      let finalTop;

      finalLeft = this.wot.wtTable.hider.style.left;
      finalLeft = finalLeft === '' ? 0 : finalLeft;

      if (top < 0 && (bottom - overlayRoot.offsetHeight) > 0) {
        finalTop = -top;
      } else {
        finalTop = 0;
      }
      headerPosition = finalTop;
      finalTop = finalTop + 'px';

      setOverlayPosition(overlayRoot, finalLeft, finalTop);

    } else {
      headerPosition = this.getScrollPosition();
    }
    this.adjustHeaderBordersPosition(headerPosition);

    this.adjustElementsSize();
  }

  /**
   * Sets the main overlay's vertical scroll position
   *
   * @param {Number} pos
   */
  setScrollPosition(pos) {
    if (this.mainTableScrollableElement === window) {
      window.scrollTo(getWindowScrollLeft(), pos);

    } else {
      this.mainTableScrollableElement.scrollTop = pos;
    }
  }

  /**
   * Triggers onScroll hook callback
   */
  onScroll() {
    this.wot.getSetting('onScrollVertically');
  }

  /**
   * Calculates total sum cells height
   *
   * @param {Number} from Row index which calculates started from
   * @param {Number} to Row index where calculation is finished
   * @returns {Number} Height sum
   */
  sumCellSizes(from, to) {
    let sum = 0;
    let defaultRowHeight = this.wot.wtSettings.settings.defaultRowHeight;

    while (from < to) {
      sum += this.wot.wtTable.getRowHeight(from) || defaultRowHeight;
      from++;
    }

    return sum;
  }

  /**
   * Adjust overlay root element, childs and master table element sizes (width, height).
   *
   * @param {Boolean} [force=false]
   */
  adjustElementsSize(force = false) {
    if (this.needFullRender || force) {
      this.adjustRootElementSize();
      this.adjustRootChildrenSize();

      if (!force) {
        this.areElementSizesAdjusted = true;
      }
    }
  }

  /**
   * Adjust overlay root element size (width and height).
   */
  adjustRootElementSize() {
    let masterHolder = this.wot.wtTable.holder;
    let scrollbarWidth = masterHolder.clientWidth === masterHolder.offsetWidth ? 0 : getScrollbarWidth();
    let overlayRoot = this.clone.wtTable.holder.parentNode;
    let overlayRootStyle = overlayRoot.style;
    let tableHeight;

    if (this.trimmingContainer !== window) {
      overlayRootStyle.width = this.wot.wtViewport.getWorkspaceWidth() - scrollbarWidth + 'px';
    }
    this.clone.wtTable.holder.style.width = overlayRootStyle.width;

    tableHeight = outerHeight(this.clone.wtTable.TABLE);
    overlayRootStyle.height = (tableHeight === 0 ? tableHeight : tableHeight + 4) + 'px';
  }

  /**
   * Adjust overlay root childs size
   */
  adjustRootChildrenSize() {
    let scrollbarWidth = getScrollbarWidth();

    this.clone.wtTable.hider.style.width = this.hider.style.width;
    this.clone.wtTable.holder.style.width = this.clone.wtTable.holder.parentNode.style.width;

    if (scrollbarWidth === 0) {
      scrollbarWidth = 30;
    }
    this.clone.wtTable.holder.style.height = parseInt(this.clone.wtTable.holder.parentNode.style.height, 10) + scrollbarWidth + 'px';
  }

  /**
   * Adjust the overlay dimensions and position
   */
  applyToDOM() {
    let total = this.wot.getSetting('totalRows');

    if (!this.areElementSizesAdjusted) {
      this.adjustElementsSize();
    }
    if (typeof this.wot.wtViewport.rowsRenderCalculator.startPosition === 'number') {
      this.spreader.style.top = this.wot.wtViewport.rowsRenderCalculator.startPosition + 'px';

    } else if (total === 0) {
      // can happen if there are 0 rows
      this.spreader.style.top = '0';

    } else {
      throw new Error('Incorrect value of the rowsRenderCalculator');
    }
    this.spreader.style.bottom = '';

    if (this.needFullRender) {
      this.syncOverlayOffset();
    }
  }

  /**
   * Synchronize calculated left position to an element
   */
  syncOverlayOffset() {
    if (typeof this.wot.wtViewport.columnsRenderCalculator.startPosition === 'number') {
      this.clone.wtTable.spreader.style.left = this.wot.wtViewport.columnsRenderCalculator.startPosition + 'px';

    } else {
      this.clone.wtTable.spreader.style.left = '';
    }
  }

  /**
   * Scrolls vertically to a row
   *
   * @param sourceRow {Number} Row index which you want to scroll to
   * @param [bottomEdge=false] {Boolean} if `true`, scrolls according to the bottom edge (top edge is by default)
   */
  scrollTo(sourceRow, bottomEdge) {
    let newY = this.getTableParentOffset();
    let sourceInstance = this.wot.cloneSource ? this.wot.cloneSource : this.wot;
    let mainHolder = sourceInstance.wtTable.holder;
    let scrollbarCompensation = 0;

    if (bottomEdge && mainHolder.offsetHeight !== mainHolder.clientHeight) {
      scrollbarCompensation = getScrollbarWidth();
    }

    if (bottomEdge) {
      let fixedRowsBottom = this.wot.getSetting('fixedRowsBottom');
      let fixedRowsTop = this.wot.getSetting('fixedRowsTop');
      let totalRows = this.wot.getSetting('totalRows');

      newY += this.sumCellSizes(0, sourceRow + 1);
<<<<<<< HEAD
      newY -= this.wot.wtViewport.getViewportHeight();

=======
      newY -= this.wot.wtViewport.getViewportHeight() - this.sumCellSizes(totalRows - fixedRowsBottom, totalRows);
>>>>>>> 7f6e9637
      // Fix 1 pixel offset when cell is selected
      newY += 1;

    } else {
      newY += this.sumCellSizes(this.wot.getSetting('fixedRowsTop'), sourceRow);
    }
    newY += scrollbarCompensation;

    this.setScrollPosition(newY);
  }

  /**
   * Gets table parent top position
   *
   * @returns {Number}
   */
  getTableParentOffset() {
    if (this.mainTableScrollableElement === window) {
      return this.wot.wtTable.holderOffset.top;

    } else {
      return 0;
    }
  }

  /**
   * Gets the main overlay's vertical scroll position
   *
   * @returns {Number} Main table's vertical scroll position
   */
  getScrollPosition() {
    return getScrollTop(this.mainTableScrollableElement);
  }

  /**
   * Adds css classes to hide the header border's header (cell-selection border hiding issue)
   *
   * @param {Number} position Header Y position if trimming container is window or scroll top if not
   */
  adjustHeaderBordersPosition(position) {
    if (this.wot.getSetting('fixedRowsTop') === 0 && this.wot.getSetting('columnHeaders').length > 0) {
      let masterParent = this.wot.wtTable.holder.parentNode;
      let previousState = hasClass(masterParent, 'innerBorderTop');

      if (position) {
        addClass(masterParent, 'innerBorderTop');
      } else {
        removeClass(masterParent, 'innerBorderTop');
      }
      if (!previousState && position || previousState && !position) {
        this.wot.wtOverlays.adjustElementsSize();
      }
    }

    // nasty workaround for double border in the header, TODO: find a pure-css solution
    if (this.wot.getSetting('rowHeaders').length === 0) {
      let secondHeaderCell = this.clone.wtTable.THEAD.querySelectorAll('th:nth-of-type(2)');

      if (secondHeaderCell) {
        for (let i = 0; i < secondHeaderCell.length; i++) {
          secondHeaderCell[i].style['border-left-width'] = 0;
        }
      }
    }
  }
}

export {WalkontableTopOverlay};

window.WalkontableTopOverlay = WalkontableTopOverlay;

WalkontableOverlay.registerOverlay(WalkontableOverlay.CLONE_TOP, WalkontableTopOverlay);<|MERGE_RESOLUTION|>--- conflicted
+++ resolved
@@ -221,12 +221,7 @@
       let totalRows = this.wot.getSetting('totalRows');
 
       newY += this.sumCellSizes(0, sourceRow + 1);
-<<<<<<< HEAD
-      newY -= this.wot.wtViewport.getViewportHeight();
-
-=======
       newY -= this.wot.wtViewport.getViewportHeight() - this.sumCellSizes(totalRows - fixedRowsBottom, totalRows);
->>>>>>> 7f6e9637
       // Fix 1 pixel offset when cell is selected
       newY += 1;
 
