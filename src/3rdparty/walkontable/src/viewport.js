--- conflicted
+++ resolved
@@ -300,9 +300,6 @@
       height -= fixedRowsHeight;
     }
 
-<<<<<<< HEAD
-    if (this.wot.wtTable.holder.clientHeight === this.wot.wtTable.holder.offsetHeight) {
-=======
     if (fixedRowsBottom && this.wot.wtOverlays.bottomOverlay.clone) {
       fixedRowsHeight = this.wot.wtOverlays.bottomOverlay.sumCellSizes(totalRows - fixedRowsBottom, totalRows);
 
@@ -312,10 +309,7 @@
     if (this.wot.wtTable.holder.clientHeight !== this.wot.wtTable.holder.offsetHeight) {
       scrollbarHeight = getScrollbarWidth();
     } else {
->>>>>>> 7f6e9637
       scrollbarHeight = 0;
-    } else {
-      scrollbarHeight = getScrollbarWidth();
     }
 
     return new WalkontableViewportRowsCalculator(
