--- conflicted
+++ resolved
@@ -318,7 +318,7 @@
    */
   mergeSelection(cellRange) {
     if (!cellRange) {
-      cellRange = this.hot.getSelectedRange();
+      cellRange = this.hot.getSelectedRangeLast();
     }
 
     this.unmergeRange(cellRange, true);
@@ -419,7 +419,7 @@
     const ctrlDown = (event.ctrlKey || event.metaKey) && !event.altKey;
 
     if (ctrlDown && event.keyCode === 77) { // CTRL + M
-      this.toggleMerge(this.hot.getSelectedRange());
+      this.toggleMerge(this.hot.getSelectedRangeLast());
 
       this.hot.render();
       stopImmediatePropagation(event);
@@ -436,7 +436,7 @@
   onAfterIsMultipleSelection(isMultiple) {
     if (isMultiple) {
       let mergedCells = this.mergedCellsCollection.mergedCells;
-      let selectionRange = this.hot.getSelectedRange();
+      let selectionRange = this.hot.getSelectedRangeLast();
 
       for (let group = 0; group < mergedCells.length; group++) {
         if (selectionRange.highlight.row === mergedCells[group].row &&
@@ -447,6 +447,7 @@
         }
       }
     }
+
     return isMultiple;
   }
 
@@ -458,7 +459,7 @@
    */
   onModifyTransformStart(delta) {
     const priv = privatePool.get(this);
-    const currentlySelectedRange = this.hot.getSelectedRange();
+    const currentlySelectedRange = this.hot.getSelectedRangeLast();
     let newDelta = {
       row: delta.row,
       col: delta.col,
@@ -522,7 +523,7 @@
    * @param {Object} delta The transformation delta.
    */
   onModifyTransformEnd(delta) {
-    let currentSelectionRange = this.hot.getSelectedRange();
+    let currentSelectionRange = this.hot.getSelectedRangeLast();
     let newDelta = clone(delta);
     let newSelectionRange = this.selectionCalculations.getUpdatedSelectionRange(currentSelectionRange, delta);
     let tempDelta = clone(newDelta);
@@ -557,7 +558,6 @@
     return mergeParent ? [mergeParent.row, mergeParent.col] : void 0;
   }
 
-<<<<<<< HEAD
   /**
    * `afterContextMenuDefaultOptions` hook callback.
    *
@@ -571,16 +571,6 @@
       },
       toggleMergeItem(this)
     );
-=======
-  var ctrlDown = (event.ctrlKey || event.metaKey) && !event.altKey;
-
-  if (ctrlDown) {
-    if (event.keyCode === 77) { // CTRL + M
-      this.mergeCells.mergeOrUnmergeSelection(this.getSelectedRangeLast());
-      this.render();
-      stopImmediatePropagation(event);
-    }
->>>>>>> ae7e5079
   }
 
   /**
@@ -596,7 +586,6 @@
     applySpanProperties(TD, mergedCellInfo, row, col);
   }
 
-<<<<<<< HEAD
   /**
    * `beforeSetRangeEnd` hook callback.
    * While selecting cells with keyboard or mouse, make sure that rectangular area is expanded to the extent of the merged cell
@@ -605,75 +594,7 @@
    * @param {Object} coords Cell coords.
    */
   onBeforeSetRangeEnd(coords) {
-    let selRange = this.hot.getSelectedRange();
-=======
-  defaultOptions.items.push({name: '---------'});
-  defaultOptions.items.push({
-    key: 'mergeCells',
-    name() {
-      var sel = this.getSelectedRangeLast();
-      var info = this.mergeCells.mergedCellInfoCollection.getInfo(sel[0], sel[1]);
-
-      if (info) {
-        return this.getTranslatedPhrase(C.CONTEXTMENU_ITEMS_UNMERGE_CELLS);
-      }
-
-      return this.getTranslatedPhrase(C.CONTEXTMENU_ITEMS_MERGE_CELLS);
-    },
-    callback() {
-      this.mergeCells.mergeOrUnmergeSelection(this.getSelectedRangeLast());
-      this.render();
-    },
-    disabled() {
-      return this.selection.selectedHeader.corner;
-    },
-  });
-};
-
-var afterRenderer = function(TD, row, col, prop, value, cellProperties) {
-  if (this.mergeCells) {
-    this.mergeCells.applySpanProperties(TD, row, col);
-  }
-};
-
-var modifyTransformFactory = function(hook) {
-  return function(delta) {
-    var mergeCellsSetting = this.getSettings().mergeCells;
-    if (mergeCellsSetting) {
-      var currentSelectedRange = this.getSelectedRangeLast();
-      this.mergeCells.modifyTransform(hook, currentSelectedRange, delta);
-
-      if (hook === 'modifyTransformEnd') {
-        // sanitize "from" (core.js will sanitize to)
-        var totalRows = this.countRows();
-        var totalCols = this.countCols();
-        if (currentSelectedRange.from.row < 0) {
-          currentSelectedRange.from.row = 0;
-        } else if (currentSelectedRange.from.row > 0 && currentSelectedRange.from.row >= totalRows) {
-          currentSelectedRange.from.row = currentSelectedRange.from - 1;
-        }
-
-        if (currentSelectedRange.from.col < 0) {
-          currentSelectedRange.from.col = 0;
-        } else if (currentSelectedRange.from.col > 0 && currentSelectedRange.from.col >= totalCols) {
-          currentSelectedRange.from.col = totalCols - 1;
-        }
-      }
-    }
-  };
-};
-
-/**
- * While selecting cells with keyboard or mouse, make sure that rectangular area is expanded to the extent of the merged cell
- * @param coords
- */
-var beforeSetRangeEnd = function(coords) {
-
-  this.lastDesiredCoords = null; // unset lastDesiredCoords when selection is changed with mouse
-  var mergeCellsSetting = this.getSettings().mergeCells;
-  if (mergeCellsSetting) {
-    var selRange = this.getSelectedRangeLast();
->>>>>>> ae7e5079
+    let selRange = this.hot.getSelectedRangeLast();
     selRange.highlight = new CellCoords(selRange.highlight.row, selRange.highlight.col); // clone in case we will modify its reference
     selRange.to = coords;
     let rangeExpanded = false;
@@ -699,7 +620,6 @@
     } while (rangeExpanded);
   }
 
-<<<<<<< HEAD
   /**
    * The `afterGetCellMeta` hook callback.
    *
@@ -712,46 +632,6 @@
     let mergeParent = this.mergedCellsCollection.get(row, col);
 
     if (mergeParent && (mergeParent.row !== row || mergeParent.col !== col)) {
-=======
-/**
- * Returns correct coordinates for merged start / end cells in selection for area borders
- * @param corners
- * @param className
- */
-var beforeDrawAreaBorders = function(corners, className) {
-  if (className && className == 'area') {
-    var mergeCellsSetting = this.getSettings().mergeCells;
-    if (mergeCellsSetting) {
-      var selRange = this.getSelectedRangeLast();
-      var startRange = new CellRange(selRange.from, selRange.from, selRange.from);
-      var stopRange = new CellRange(selRange.to, selRange.to, selRange.to);
-
-      for (var i = 0, ilen = this.mergeCells.mergedCellInfoCollection.length; i < ilen; i++) {
-        var cellInfo = this.mergeCells.mergedCellInfoCollection[i];
-        var mergedCellTopLeft = new CellCoords(cellInfo.row, cellInfo.col);
-        var mergedCellBottomRight = new CellCoords(cellInfo.row + cellInfo.rowspan - 1, cellInfo.col + cellInfo.colspan - 1);
-        var mergedCellRange = new CellRange(mergedCellTopLeft, mergedCellTopLeft, mergedCellBottomRight);
-
-        if (startRange.expandByRange(mergedCellRange)) {
-          corners[0] = startRange.from.row;
-          corners[1] = startRange.from.col;
-        }
-
-        if (stopRange.expandByRange(mergedCellRange)) {
-          corners[2] = stopRange.from.row;
-          corners[3] = stopRange.from.col;
-        }
-      }
-    }
-  }
-};
-
-var afterGetCellMeta = function(row, col, cellProperties) {
-  var mergeCellsSetting = this.getSettings().mergeCells;
-  if (mergeCellsSetting) {
-    var mergeParent = this.mergeCells.mergedCellInfoCollection.getInfo(row, col);
-    if (mergeParent && (mergeParent.row != row || mergeParent.col != col)) {
->>>>>>> ae7e5079
       cellProperties.copyable = false;
     }
   }
@@ -821,7 +701,6 @@
     });
   }
 
-<<<<<<< HEAD
   /**
    * The `modifyAutofillRange` hook callback.
    *
@@ -838,12 +717,6 @@
       drag = select;
       return drag;
     }
-=======
-var isMultipleSelection = function(isMultiple) {
-  if (isMultiple && this.mergeCells) {
-    var mergedCells = this.mergeCells.mergedCellInfoCollection,
-      selectionRange = this.getSelectedRangeLast();
->>>>>>> ae7e5079
 
     const mergedCellsWithinSelectionArea = this.mergedCellsCollection.getWithinRange({
       from: {row: select[0], col: select[1]},
@@ -932,7 +805,7 @@
    */
   onBeforeDrawAreaBorders(corners, className) {
     if (className && className === 'area') {
-      const selectedRange = this.hot.getSelectedRange();
+      const selectedRange = this.hot.getSelectedRangeLast();
       const mergedCellsWithinRange = this.mergedCellsCollection.getWithinRange(selectedRange);
 
       arrayEach(mergedCellsWithinRange, (mergedCell) => {
