--- conflicted
+++ resolved
@@ -1,7 +1,7 @@
 import BasePlugin from './../_base';
 import Hooks from './../../pluginHooks';
+import {registerPlugin} from './../../plugins';
 import {stopImmediatePropagation} from './../../helpers/dom/event';
-<<<<<<< HEAD
 import {CellCoords, CellRange} from './../../3rdparty/walkontable/src';
 import CollectionContainer from './cellCollection/collectionContainer';
 import AutofillCalculations from './calculations/autofill';
@@ -11,6 +11,7 @@
 import {clone} from '../../helpers/object';
 import {rangeEach} from '../../helpers/number';
 import './mergeCells.css';
+import * as C from './../../i18n/constants';
 
 Hooks.getSingleton().register('beforeMergeCells');
 Hooks.getSingleton().register('afterMergeCells');
@@ -18,44 +19,6 @@
 Hooks.getSingleton().register('afterUnmergeCells');
 
 const privatePool = new WeakMap();
-=======
-import {CellCoords, CellRange, Table} from './../../3rdparty/walkontable/src';
-import * as C from './../../i18n/constants';
-
-function CellInfoCollection() {
-  var collection = [];
-
-  collection.getInfo = function(row, col) {
-    for (var i = 0, ilen = this.length; i < ilen; i++) {
-      if (this[i].row <= row && this[i].row + this[i].rowspan - 1 >= row &&
-        this[i].col <= col && this[i].col + this[i].colspan - 1 >= col) {
-        return this[i];
-      }
-    }
-  };
-
-  collection.setInfo = function(info) {
-    for (var i = 0, ilen = this.length; i < ilen; i++) {
-      if (this[i].row === info.row && this[i].col === info.col) {
-        this[i] = info;
-        return;
-      }
-    }
-    this.push(info);
-  };
-
-  collection.removeInfo = function(row, col) {
-    for (var i = 0, ilen = this.length; i < ilen; i++) {
-      if (this[i].row === row && this[i].col === col) {
-        this.splice(i, 1);
-        break;
-      }
-    }
-  };
-
-  return collection;
-}
->>>>>>> c2d0d916
 
 /**
  * @plugin MergeCells
@@ -581,7 +544,6 @@
     delta.col = newDelta.col;
   }
 
-<<<<<<< HEAD
   /**
    * `modifyGetCellCoords` hook callback. Swaps the `getCell` coords with the merged parent coords.
    *
@@ -596,53 +558,6 @@
 
     return mergeParent ? [mergeParent.row, mergeParent.col] : void 0;
   }
-=======
-  defaultOptions.items.push({name: '---------'});
-  defaultOptions.items.push({
-    key: 'mergeCells',
-    name() {
-      var sel = this.getSelected();
-      var info = this.mergeCells.mergedCellInfoCollection.getInfo(sel[0], sel[1]);
-
-      if (info) {
-        return this.getTranslatedPhrase(C.CONTEXTMENU_ITEMS_UNMERGE_CELLS);
-      }
-
-      return this.getTranslatedPhrase(C.CONTEXTMENU_ITEMS_MERGE_CELLS);
-    },
-    callback() {
-      this.mergeCells.mergeOrUnmergeSelection(this.getSelectedRange());
-      this.render();
-    },
-    disabled() {
-      return this.selection.selectedHeader.corner;
-    },
-  });
-};
-
-var afterRenderer = function(TD, row, col, prop, value, cellProperties) {
-  if (this.mergeCells) {
-    this.mergeCells.applySpanProperties(TD, row, col);
-  }
-};
-
-var modifyTransformFactory = function(hook) {
-  return function(delta) {
-    var mergeCellsSetting = this.getSettings().mergeCells;
-    if (mergeCellsSetting) {
-      var currentSelectedRange = this.getSelectedRange();
-      this.mergeCells.modifyTransform(hook, currentSelectedRange, delta);
-
-      if (hook === 'modifyTransformEnd') {
-        // sanitize "from" (core.js will sanitize to)
-        var totalRows = this.countRows();
-        var totalCols = this.countCols();
-        if (currentSelectedRange.from.row < 0) {
-          currentSelectedRange.from.row = 0;
-        } else if (currentSelectedRange.from.row > 0 && currentSelectedRange.from.row >= totalRows) {
-          currentSelectedRange.from.row = currentSelectedRange.from - 1;
-        }
->>>>>>> c2d0d916
 
   /**
    * `afterContextMenuDefaultOptions` hook callback.
@@ -661,9 +576,9 @@
         const info = plugin.collectionContainer.get(sel[0], sel[1]);
 
         if (info.row === sel[0] && info.col === sel[1] && info.row + info.rowspan - 1 === sel[2] && info.col + info.colspan - 1 === sel[3]) {
-          return 'Unmerge cells';
-        }
-        return 'Merge cells';
+          return this.getTranslatedPhrase(C.CONTEXTMENU_ITEMS_UNMERGE_CELLS);
+        }
+        return this.getTranslatedPhrase(C.CONTEXTMENU_ITEMS_MERGE_CELLS);
 
       },
       callback() {
