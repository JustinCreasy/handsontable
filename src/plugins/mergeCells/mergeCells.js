--- conflicted
+++ resolved
@@ -14,7 +14,8 @@
 
   collection.getInfo = function (row, col) {
     for (var i = 0, ilen = this.length; i < ilen; i++) {
-      if (this[i].row <= row && this[i].row + this[i].rowspan - 1 >= row && this[i].col <= col && this[i].col + this[i].colspan - 1 >= col) {
+      if (this[i].row <= row && this[i].row + this[i].rowspan - 1 >= row &&
+          this[i].col <= col && this[i].col + this[i].colspan - 1 >= col) {
         return this[i];
       }
     }
@@ -46,14 +47,11 @@
 
 /**
  * Plugin used to merge cells in Handsontable
-<<<<<<< HEAD
- * @constructor
- * @private
-=======
  *
  * @class MergeCells
  * @plugin
->>>>>>> e6881ab0
+ * @constructor
+ * @private
  */
 function MergeCells(mergeCellsSetting) {
   this.mergedCellInfoCollection = new CellInfoCollection();
@@ -68,12 +66,12 @@
 /**
  * @param cellRange (WalkontableCellRange)
  */
-MergeCells.prototype.canMergeRange = function (cellRange) {
+MergeCells.prototype.canMergeRange = function(cellRange) {
   //is more than one cell selected
   return !cellRange.isSingle();
 };
 
-MergeCells.prototype.mergeRange = function (cellRange) {
+MergeCells.prototype.mergeRange = function(cellRange) {
   if (!this.canMergeRange(cellRange)) {
     return;
   }
@@ -85,69 +83,65 @@
   var mergeParent = {};
   mergeParent.row = topLeft.row;
   mergeParent.col = topLeft.col;
-  mergeParent.rowspan = bottomRight.row - topLeft.row + 1; //TD has rowspan == 1 by default. rowspan == 2 means spread over 2 cells
+  // TD has rowspan == 1 by default. rowspan == 2 means spread over 2 cells
+  mergeParent.rowspan = bottomRight.row - topLeft.row + 1;
   mergeParent.colspan = bottomRight.col - topLeft.col + 1;
   this.mergedCellInfoCollection.setInfo(mergeParent);
 };
 
-MergeCells.prototype.mergeOrUnmergeSelection = function (cellRange) {
+MergeCells.prototype.mergeOrUnmergeSelection = function(cellRange) {
   var info = this.mergedCellInfoCollection.getInfo(cellRange.from.row, cellRange.from.col);
   if (info) {
     //unmerge
     this.unmergeSelection(cellRange.from);
-  }
-  else {
+  } else {
     //merge
     this.mergeSelection(cellRange);
   }
 };
 
-MergeCells.prototype.mergeSelection = function (cellRange) {
+MergeCells.prototype.mergeSelection = function(cellRange) {
   this.mergeRange(cellRange);
 };
 
-MergeCells.prototype.unmergeSelection = function (cellRange) {
+MergeCells.prototype.unmergeSelection = function(cellRange) {
   var info = this.mergedCellInfoCollection.getInfo(cellRange.row, cellRange.col);
   this.mergedCellInfoCollection.removeInfo(info.row, info.col);
 };
 
-MergeCells.prototype.applySpanProperties = function (TD, row, col) {
+MergeCells.prototype.applySpanProperties = function(TD, row, col) {
   var info = this.mergedCellInfoCollection.getInfo(row, col);
 
   if (info) {
     if (info.row === row && info.col === col) {
       TD.setAttribute('rowspan', info.rowspan);
       TD.setAttribute('colspan', info.colspan);
-    }
-    else {
+    } else {
       TD.removeAttribute('rowspan');
       TD.removeAttribute('colspan');
 
       TD.style.display = "none";
     }
-  }
-  else {
+  } else {
     TD.removeAttribute('rowspan');
     TD.removeAttribute('colspan');
   }
 };
 
-MergeCells.prototype.modifyTransform = function (hook, currentSelectedRange, delta) {
-  var sameRowspan = function (merged, coords) {
-      if (coords.row >= merged.row && coords.row <= (merged.row + merged.rowspan - 1)) {
-        return true;
-      }
-      return false;
-    }
-    , sameColspan = function (merged, coords) {
-      if (coords.col >= merged.col && coords.col <= (merged.col + merged.colspan - 1)) {
-        return true;
-      }
-      return false;
-    }
-    , getNextPosition = function (newDelta) {
-      return new WalkontableCellCoords(currentSelectedRange.to.row + newDelta.row, currentSelectedRange.to.col + newDelta.col);
-    };
+MergeCells.prototype.modifyTransform = function(hook, currentSelectedRange, delta) {
+  var sameRowspan = function(merged, coords) {
+    if (coords.row >= merged.row && coords.row <= (merged.row + merged.rowspan - 1)) {
+      return true;
+    }
+    return false;
+  }, sameColspan = function(merged, coords) {
+    if (coords.col >= merged.col && coords.col <= (merged.col + merged.colspan - 1)) {
+      return true;
+    }
+    return false;
+  }, getNextPosition = function(newDelta) {
+    return new WalkontableCellCoords(currentSelectedRange.to.row + newDelta.row, currentSelectedRange.to.col + newDelta.col);
+  };
 
   var newDelta = {
     row: delta.row,
@@ -160,9 +154,10 @@
     if (!this.lastDesiredCoords) {
       this.lastDesiredCoords = new WalkontableCellCoords(null, null);
     }
-    var currentPosition = new WalkontableCellCoords(currentSelectedRange.highlight.row, currentSelectedRange.highlight.col)
-      , mergedParent = this.mergedCellInfoCollection.getInfo(currentPosition.row, currentPosition.col)// if current position's parent is a merged range, returns it
-      , currentRangeContainsMerge; // if current range contains a merged range
+    var currentPosition = new WalkontableCellCoords(currentSelectedRange.highlight.row, currentSelectedRange.highlight.col),
+      // if current position's parent is a merged range, returns it
+      mergedParent = this.mergedCellInfoCollection.getInfo(currentPosition.row, currentPosition.col),
+      currentRangeContainsMerge; // if current range contains a merged range
 
     for (var i = 0, mergesLength = this.mergedCellInfoCollection.length; i < mergesLength; i++) {
       var range = this.mergedCellInfoCollection[i];
@@ -174,9 +169,9 @@
     }
 
     if (mergedParent) { // only merge selected
-      var mergeTopLeft = new WalkontableCellCoords(mergedParent.row, mergedParent.col)
-        , mergeBottomRight = new WalkontableCellCoords(mergedParent.row + mergedParent.rowspan - 1, mergedParent.col + mergedParent.colspan - 1)
-        , mergeRange = new WalkontableCellRange(mergeTopLeft, mergeTopLeft, mergeBottomRight);
+      var mergeTopLeft = new WalkontableCellCoords(mergedParent.row, mergedParent.col),
+        mergeBottomRight = new WalkontableCellCoords(mergedParent.row + mergedParent.rowspan - 1, mergedParent.col + mergedParent.colspan - 1),
+        mergeRange = new WalkontableCellRange(mergeTopLeft, mergeTopLeft, mergeBottomRight);
 
       if (!mergeRange.includes(this.lastDesiredCoords)) {
         this.lastDesiredCoords = new WalkontableCellCoords(null, null); // reset outdated version of lastDesiredCoords
@@ -197,8 +192,9 @@
       }
     }
 
-    var nextPosition = new WalkontableCellCoords(currentSelectedRange.highlight.row + newDelta.row, currentSelectedRange.highlight.col + newDelta.col)
-      , nextParentIsMerged = this.mergedCellInfoCollection.getInfo(nextPosition.row, nextPosition.col);
+    var nextPosition = new WalkontableCellCoords(currentSelectedRange.highlight.row + newDelta.row,
+          currentSelectedRange.highlight.col + newDelta.col),
+      nextParentIsMerged = this.mergedCellInfoCollection.getInfo(nextPosition.row, nextPosition.col);
 
     if (nextParentIsMerged) { // skipping the invisible cells in the merge range
       this.lastDesiredCoords = nextPosition;
@@ -209,16 +205,15 @@
     }
   } else if (hook == 'modifyTransformEnd') {
     for (var i = 0, mergesLength = this.mergedCellInfoCollection.length; i < mergesLength; i++) {
-      var currentMerge = this.mergedCellInfoCollection[i]
-        , mergeTopLeft = new WalkontableCellCoords(currentMerge.row, currentMerge.col)
-        , mergeBottomRight = new WalkontableCellCoords(currentMerge.row + currentMerge.rowspan - 1, currentMerge.col + currentMerge.colspan - 1)
-        , mergedRange = new WalkontableCellRange(mergeTopLeft, mergeTopLeft, mergeBottomRight)
-        , sharedBorders = currentSelectedRange.getBordersSharedWith(mergedRange);
+      var currentMerge = this.mergedCellInfoCollection[i],
+        mergeTopLeft = new WalkontableCellCoords(currentMerge.row, currentMerge.col),
+        mergeBottomRight = new WalkontableCellCoords(currentMerge.row + currentMerge.rowspan - 1, currentMerge.col + currentMerge.colspan - 1),
+        mergedRange = new WalkontableCellRange(mergeTopLeft, mergeTopLeft, mergeBottomRight),
+        sharedBorders = currentSelectedRange.getBordersSharedWith(mergedRange);
 
       if (mergedRange.isEqual(currentSelectedRange)) { // only the merged range is selected
         currentSelectedRange.setDirection("NW-SE");
-      }
-      else if (sharedBorders.length > 0) {
+      } else if (sharedBorders.length > 0) {
         var mergeHighlighted = (currentSelectedRange.highlight.isEqual(mergedRange.from));
 
         if (sharedBorders.indexOf('top') > -1) { // if range shares a border with the merged section, change range direction accordingly
@@ -236,11 +231,12 @@
         }
       }
 
-      var nextPosition = getNextPosition(newDelta)
-        , withinRowspan = sameRowspan(currentMerge, nextPosition)
-        , withinColspan = sameColspan(currentMerge, nextPosition);
-
-      if (currentSelectedRange.includesRange(mergedRange) && (mergedRange.includes(nextPosition) || withinRowspan || withinColspan)) { // if next step overlaps a merged range, jump past it
+      var nextPosition = getNextPosition(newDelta),
+        withinRowspan = sameRowspan(currentMerge, nextPosition),
+        withinColspan = sameColspan(currentMerge, nextPosition);
+
+      if (currentSelectedRange.includesRange(mergedRange) && (mergedRange.includes(nextPosition) ||
+          withinRowspan || withinColspan)) { // if next step overlaps a merged range, jump past it
         if (withinRowspan) {
           if (newDelta.row < 0) {
             newDelta.row -= currentMerge.rowspan - 1;
@@ -267,7 +263,7 @@
   }
 };
 
-var beforeInit = function () {
+var beforeInit = function() {
   var instance = this;
   var mergeCellsSetting = instance.getSettings().mergeCells;
 
@@ -278,14 +274,14 @@
   }
 };
 
-var afterInit = function () {
+var afterInit = function() {
   var instance = this;
   if (instance.mergeCells) {
     /**
      * Monkey patch WalkontableTable.prototype.getCell to return TD for merged cell parent if asked for TD of a cell that is
      * invisible due to the merge. This is not the cleanest solution but there is a test case for it (merged cells scroll) so feel free to refactor it!
      */
-    instance.view.wt.wtTable.getCell = function (coords) {
+    instance.view.wt.wtTable.getCell = function(coords) {
       if (instance.getSettings().mergeCells) {
         var mergeParent = instance.mergeCells.mergedCellInfoCollection.getInfo(coords.row, coords.col);
         if (mergeParent) {
@@ -297,7 +293,7 @@
   }
 };
 
-var onBeforeKeyDown = function (event) {
+var onBeforeKeyDown = function(event) {
   if (!this.mergeCells) {
     return;
   }
@@ -313,7 +309,7 @@
   }
 };
 
-var addMergeActionsToContextMenu = function (defaultOptions) {
+var addMergeActionsToContextMenu = function(defaultOptions) {
   if (!this.getSettings().mergeCells) {
     return;
   }
@@ -322,34 +318,33 @@
 
   defaultOptions.items.push({
     key: 'mergeCells',
-    name: function () {
+    name: function() {
       var sel = this.getSelected();
       var info = this.mergeCells.mergedCellInfoCollection.getInfo(sel[0], sel[1]);
       if (info) {
         return 'Unmerge cells';
-      }
-      else {
+      } else {
         return 'Merge cells';
       }
     },
-    callback: function () {
+    callback: function() {
       this.mergeCells.mergeOrUnmergeSelection(this.getSelectedRange());
       this.render();
     },
-    disabled: function () {
+    disabled: function() {
       return false;
     }
   });
 };
 
-var afterRenderer = function (TD, row, col, prop, value, cellProperties) {
+var afterRenderer = function(TD, row, col, prop, value, cellProperties) {
   if (this.mergeCells) {
     this.mergeCells.applySpanProperties(TD, row, col);
   }
 };
 
-var modifyTransformFactory = function (hook) {
-  return function (delta) {
+var modifyTransformFactory = function(hook) {
+  return function(delta) {
     var mergeCellsSetting = this.getSettings().mergeCells;
     if (mergeCellsSetting) {
       var currentSelectedRange = this.getSelectedRange();
@@ -361,15 +356,13 @@
         var totalCols = this.countCols();
         if (currentSelectedRange.from.row < 0) {
           currentSelectedRange.from.row = 0;
-        }
-        else if (currentSelectedRange.from.row > 0 && currentSelectedRange.from.row >= totalRows) {
+        } else if (currentSelectedRange.from.row > 0 && currentSelectedRange.from.row >= totalRows) {
           currentSelectedRange.from.row = currentSelectedRange.from - 1;
         }
 
         if (currentSelectedRange.from.col < 0) {
           currentSelectedRange.from.col = 0;
-        }
-        else if (currentSelectedRange.from.col > 0 && currentSelectedRange.from.col >= totalCols) {
+        } else if (currentSelectedRange.from.col > 0 && currentSelectedRange.from.col >= totalCols) {
           currentSelectedRange.from.col = totalCols - 1;
         }
       }
@@ -381,7 +374,7 @@
  * While selecting cells with keyboard or mouse, make sure that rectangular area is expanded to the extent of the merged cell
  * @param coords
  */
-var beforeSetRangeEnd = function (coords) {
+var beforeSetRangeEnd = function(coords) {
 
   this.lastDesiredCoords = null; //unset lastDesiredCoords when selection is changed with mouse
   var mergeCellsSetting = this.getSettings().mergeCells;
@@ -417,7 +410,7 @@
  * @param corners
  * @param className
  */
-var beforeDrawAreaBorders = function (corners, className) {
+var beforeDrawAreaBorders = function(corners, className) {
   if (className && className == 'area') {
     var mergeCellsSetting = this.getSettings().mergeCells;
     if (mergeCellsSetting) {
@@ -445,7 +438,7 @@
   }
 };
 
-var afterGetCellMeta = function (row, col, cellProperties) {
+var afterGetCellMeta = function(row, col, cellProperties) {
   var mergeCellsSetting = this.getSettings().mergeCells;
   if (mergeCellsSetting) {
     var mergeParent = this.mergeCells.mergedCellInfoCollection.getInfo(row, col);
@@ -455,7 +448,7 @@
   }
 };
 
-var afterViewportRowCalculatorOverride = function (calc) {
+var afterViewportRowCalculatorOverride = function(calc) {
   var mergeCellsSetting = this.getSettings().mergeCells;
   if (mergeCellsSetting) {
     var colCount = this.countCols();
@@ -480,7 +473,7 @@
   }
 };
 
-var afterViewportColumnCalculatorOverride = function (calc) {
+var afterViewportColumnCalculatorOverride = function(calc) {
   var mergeCellsSetting = this.getSettings().mergeCells;
   if (mergeCellsSetting) {
     var rowCount = this.countRows();
@@ -506,13 +499,14 @@
   }
 };
 
-var isMultipleSelection = function (isMultiple) {
+var isMultipleSelection = function(isMultiple) {
   if (isMultiple && this.mergeCells) {
-    var mergedCells = this.mergeCells.mergedCellInfoCollection
-      , selectionRange = this.getSelectedRange();
+    var mergedCells = this.mergeCells.mergedCellInfoCollection,
+      selectionRange = this.getSelectedRange();
 
     for (var group in mergedCells) {
-      if (selectionRange.highlight.row == mergedCells[group].row && selectionRange.highlight.col == mergedCells[group].col &&
+      if (selectionRange.highlight.row == mergedCells[group].row &&
+          selectionRange.highlight.col == mergedCells[group].col &&
           selectionRange.to.row == mergedCells[group].row + mergedCells[group].rowspan - 1 &&
           selectionRange.to.col == mergedCells[group].col + mergedCells[group].colspan - 1) {
         return false;
