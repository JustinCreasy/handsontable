import BasePlugin from './../_base';
import EventManager from './../../eventManager';

/**
 * @description
 * Plugin used to scroll Handsontable by selecting a cell and dragging outside of the visible viewport.
 *
 *
 * @class DragToScroll
 * @plugin DragToScroll
 */
class DragToScroll extends BasePlugin {
  constructor(hotInstance) {
    super(hotInstance);
    /**
     * Instance of {@link EventManager}.
     *
     * @type {EventManager}
     */
    this.eventManager = new EventManager(this);
    /**
     * DOMRect - size of an element and its position relative to the viewport,
     * e.g. {bottom: 449, height: 441, left: 8, right: 814, top: 8, width: 806, x: 8, y:8}.
     *
     * @type {Object}
     */
    this.boundaries = null;
    /**
     * Callback function.
     *
     * @type {Function}
     */
    this.callback = null;
    /**
     * Flag indicates mouseDown/mouseUp.
     *
     * @type {Boolean}
     */
    this.listening = false;
  }

<<<<<<< HEAD
/**
 * @param boundaries {Object} compatible with getBoundingClientRect
 */
DragToScroll.prototype.setBoundaries = function (boundaries) {
  this.boundaries = boundaries;
};

/**
 * @param callback {Function}
 */
DragToScroll.prototype.setCallback = function (callback) {
  this.callback = callback;
};

/**
 * Check if mouse position (x, y) is outside of the viewport
 * @param x
 * @param y
 */
DragToScroll.prototype.check = function (x, y) {
  var diffX = 0;
  var diffY = 0;

  if (y < this.boundaries.top) {
    // y is less than top
    diffY = y - this.boundaries.top;
  } else if (y > this.boundaries.bottom) {
    // y is more than bottom
    diffY = y - this.boundaries.bottom;
=======
  /**
   * Check if the plugin is enabled in the Handsontable settings.
   *
   * @returns {Boolean}
   */
  isEnabled() {
    return !!this.hot.getSettings().dragToScroll;
  }

  /**
   * Enable plugin for this Handsontable instance.
   */
  enablePlugin() {
    if (this.enabled) {
      return;
    }

    this.addHook('afterOnCellMouseDown', () => this.setupListening());
    this.addHook('afterOnCellCornerMouseDown', () => this.setupListening());

    this.registerEvents();

    super.enablePlugin();
>>>>>>> 505846fc
  }

  /**
   * Updates the plugin to use the latest options you have specified.
   */
  updatePlugin() {
    this.disablePlugin();
    this.enablePlugin();

    super.updatePlugin();
  }

  /**
   * Disable plugin for this Handsontable instance.
   */
  disablePlugin() {
    this.unregisterEvents();

<<<<<<< HEAD
var dragToScroll;
// var instance;

var setupListening = function (instance) {
  instance.dragToScrollListening = false;
  var scrollHandler = instance.view.wt.wtTable.holder; // native scroll
  dragToScroll = new DragToScroll();
=======
    super.disablePlugin();
  }

  /**
   * Sets the value of the visible element.
   *
   * @param boundaries {Object} compatible with getBoundingClientRect
   */
  setBoundaries(boundaries) {
    this.boundaries = boundaries;
  }
>>>>>>> 505846fc

  /**
   * Change callback function.
   *
   * @param callback {Function}
   */
  setCallback(callback) {
    this.callback = callback;
  }

  /**
   * Check if mouse position (x, y) is outside of the viewport.
   *
   * @param {Number} x
   * @param {Number} y
   */
  check(x, y) {
    let diffX = 0;
    let diffY = 0;

    if (y < this.boundaries.top) {
      // y is less than top
      diffY = y - this.boundaries.top;

    } else if (y > this.boundaries.bottom) {
      // y is more than bottom
      diffY = y - this.boundaries.bottom;
    }

    if (x < this.boundaries.left) {
      // x is less than left
      diffX = x - this.boundaries.left;

    } else if (x > this.boundaries.right) {
      // x is more than right
      diffX = x - this.boundaries.right;
    }

    this.callback(diffX, diffY);
  }

  /**
   * Register dom listeners.
   *
   * @private
   */
  registerEvents() {
    this.eventManager.addEventListener(document, 'mouseup', () => this.onMouseUp());
    this.eventManager.addEventListener(document, 'mousemove', (event) => this.onMouseMove(event));
  }

  /**
   * Unbind the events used by the plugin.
   *
   * @private
   */
  unregisterEvents() {
    this.eventManager.clear();
  }

  /**
   * On after on cell/cellCorner mouse down listener.
   *
   * @private
   */
  setupListening() {
    let scrollHandler = this.hot.view.wt.wtTable.holder; // native scroll

    if (scrollHandler === window) {
      // not much we can do currently
      return;
    }

    this.setBoundaries(scrollHandler.getBoundingClientRect());
    this.setCallback((scrollX, scrollY) => {
      if (scrollX < 0) {
        scrollHandler.scrollLeft -= 50;

      } else if (scrollX > 0) {
        scrollHandler.scrollLeft += 50;
      }

<<<<<<< HEAD
Hooks.getSingleton().add('afterInit', function () {
  var instance = this;
  var eventManager = new EventManager(this);
=======
      if (scrollY < 0) {
        scrollHandler.scrollTop -= 20;
>>>>>>> 505846fc

      } else if (scrollY > 0) {
        scrollHandler.scrollTop += 20;
      }
    });

    this.listening = true;
  }

  /**
   * 'mouseMove' event callback.
   *
   * @private
   * @param {MouseEvent} event `mousemove` event properties.
   */
  onMouseMove(event) {
    if (this.listening) {
      this.check(event.clientX, event.clientY);
    }
  }

<<<<<<< HEAD
Hooks.getSingleton().add('afterDestroy', function () {
  (new EventManager(this)).clear();
});

Hooks.getSingleton().add('afterOnCellMouseDown', function () {
  setupListening(this);
});

Hooks.getSingleton().add('afterOnCellCornerMouseDown', function () {
  setupListening(this);
});
=======
  /**
   * `onMouseUp` hook callback.
   *
   * @private
   */
  onMouseUp() {
    this.listening = false;
  }

  /**
   * Destroy instance.
   */
  destroy() {
    super.destroy();
  }
}

registerPlugin('dragToScroll', DragToScroll);
>>>>>>> 505846fc

export default DragToScroll;<|MERGE_RESOLUTION|>--- conflicted
+++ resolved
@@ -1,5 +1,6 @@
 import BasePlugin from './../_base';
 import EventManager from './../../eventManager';
+import { registerPlugin } from './../../plugins';
 
 /**
  * @description
@@ -39,37 +40,6 @@
     this.listening = false;
   }
 
-<<<<<<< HEAD
-/**
- * @param boundaries {Object} compatible with getBoundingClientRect
- */
-DragToScroll.prototype.setBoundaries = function (boundaries) {
-  this.boundaries = boundaries;
-};
-
-/**
- * @param callback {Function}
- */
-DragToScroll.prototype.setCallback = function (callback) {
-  this.callback = callback;
-};
-
-/**
- * Check if mouse position (x, y) is outside of the viewport
- * @param x
- * @param y
- */
-DragToScroll.prototype.check = function (x, y) {
-  var diffX = 0;
-  var diffY = 0;
-
-  if (y < this.boundaries.top) {
-    // y is less than top
-    diffY = y - this.boundaries.top;
-  } else if (y > this.boundaries.bottom) {
-    // y is more than bottom
-    diffY = y - this.boundaries.bottom;
-=======
   /**
    * Check if the plugin is enabled in the Handsontable settings.
    *
@@ -93,7 +63,6 @@
     this.registerEvents();
 
     super.enablePlugin();
->>>>>>> 505846fc
   }
 
   /**
@@ -112,15 +81,6 @@
   disablePlugin() {
     this.unregisterEvents();
 
-<<<<<<< HEAD
-var dragToScroll;
-// var instance;
-
-var setupListening = function (instance) {
-  instance.dragToScrollListening = false;
-  var scrollHandler = instance.view.wt.wtTable.holder; // native scroll
-  dragToScroll = new DragToScroll();
-=======
     super.disablePlugin();
   }
 
@@ -132,7 +92,6 @@
   setBoundaries(boundaries) {
     this.boundaries = boundaries;
   }
->>>>>>> 505846fc
 
   /**
    * Change callback function.
@@ -181,7 +140,7 @@
    */
   registerEvents() {
     this.eventManager.addEventListener(document, 'mouseup', () => this.onMouseUp());
-    this.eventManager.addEventListener(document, 'mousemove', (event) => this.onMouseMove(event));
+    this.eventManager.addEventListener(document, 'mousemove', event => this.onMouseMove(event));
   }
 
   /**
@@ -215,14 +174,8 @@
         scrollHandler.scrollLeft += 50;
       }
 
-<<<<<<< HEAD
-Hooks.getSingleton().add('afterInit', function () {
-  var instance = this;
-  var eventManager = new EventManager(this);
-=======
       if (scrollY < 0) {
         scrollHandler.scrollTop -= 20;
->>>>>>> 505846fc
 
       } else if (scrollY > 0) {
         scrollHandler.scrollTop += 20;
@@ -244,19 +197,6 @@
     }
   }
 
-<<<<<<< HEAD
-Hooks.getSingleton().add('afterDestroy', function () {
-  (new EventManager(this)).clear();
-});
-
-Hooks.getSingleton().add('afterOnCellMouseDown', function () {
-  setupListening(this);
-});
-
-Hooks.getSingleton().add('afterOnCellCornerMouseDown', function () {
-  setupListening(this);
-});
-=======
   /**
    * `onMouseUp` hook callback.
    *
@@ -275,6 +215,5 @@
 }
 
 registerPlugin('dragToScroll', DragToScroll);
->>>>>>> 505846fc
 
 export default DragToScroll;