--- conflicted
+++ resolved
@@ -412,7 +412,35 @@
   });
 
   describe('callbacks', () => {
-<<<<<<< HEAD
+
+    it('should run `beforeColumnMove` and `afterColumnMove` with proper visual `target` parameter', () => {
+      let targetParameterInsideBeforeColumnMoveCallback;
+      let targetParameterInsideAfterColumnMoveCallback;
+
+      handsontable({
+        data: Handsontable.helper.createSpreadsheetData(3, 3),
+        colHeaders: true,
+        manualColumnMove: true,
+        beforeColumnMove: (columns, target) => {
+          targetParameterInsideBeforeColumnMoveCallback = target;
+        },
+        afterColumnMove: (columns, target) => {
+          targetParameterInsideAfterColumnMoveCallback = target;
+        }
+      });
+
+      spec().$container.find('thead tr:eq(0) th:eq(0)').simulate('mouseup');
+      spec().$container.find('thead tr:eq(0) th:eq(0)').simulate('mousedown');
+      spec().$container.find('thead tr:eq(0) th:eq(0)').simulate('mousedown');
+
+      spec().$container.find('thead tr:eq(0) th:eq(2)').simulate('mouseover');
+      spec().$container.find('thead tr:eq(0) th:eq(2)').simulate('mousemove');
+      spec().$container.find('thead tr:eq(0) th:eq(2)').simulate('mouseup');
+
+      expect(targetParameterInsideBeforeColumnMoveCallback).toEqual(2);
+      expect(targetParameterInsideAfterColumnMoveCallback).toEqual(2);
+    });
+
     it('should run `beforeColumnMove` and `afterColumnMove` with proper visual `columns` parameter', () => {
       let columnsParameterInsideBeforeColumnMoveCallback;
       let columnsParameterInsideAfterColumnMoveCallback;
@@ -440,34 +468,6 @@
       expect(columnsParameterInsideBeforeColumnMoveCallback).toEqual([2]);
       expect(columnsParameterInsideAfterColumnMoveCallback).toEqual([2]);
       expect(columnsParameterInsideBeforeColumnMoveCallback).toEqual(columnsParameterInsideAfterColumnMoveCallback);
-=======
-    it('should run `beforeColumnMove` and `afterColumnMove` with proper visual `target` parameter', () => {
-      let targetParameterInsideBeforeColumnMoveCallback;
-      let targetParameterInsideAfterColumnMoveCallback;
-
-      handsontable({
-        data: Handsontable.helper.createSpreadsheetData(3, 3),
-        colHeaders: true,
-        manualColumnMove: true,
-        beforeColumnMove: (columns, target) => {
-          targetParameterInsideBeforeColumnMoveCallback = target;
-        },
-        afterColumnMove: (columns, target) => {
-          targetParameterInsideAfterColumnMoveCallback = target;
-        }
-      });
-
-      spec().$container.find('thead tr:eq(0) th:eq(0)').simulate('mouseup');
-      spec().$container.find('thead tr:eq(0) th:eq(0)').simulate('mousedown');
-      spec().$container.find('thead tr:eq(0) th:eq(0)').simulate('mousedown');
-
-      spec().$container.find('thead tr:eq(0) th:eq(2)').simulate('mouseover');
-      spec().$container.find('thead tr:eq(0) th:eq(2)').simulate('mousemove');
-      spec().$container.find('thead tr:eq(0) th:eq(2)').simulate('mouseup');
-
-      expect(targetParameterInsideBeforeColumnMoveCallback).toEqual(2);
-      expect(targetParameterInsideAfterColumnMoveCallback).toEqual(2);
->>>>>>> ee383d12
     });
   });
 
