--- conflicted
+++ resolved
@@ -1,21 +1,11 @@
 import BasePlugin from './../_base.js';
 import Hooks from './../../pluginHooks';
 import SheetClip from './../../../lib/SheetClip/SheetClip';
-<<<<<<< HEAD
 import { CellCoords, CellRange } from './../../3rdparty/walkontable/src';
-import { KEY_CODES, isCtrlKey } from './../../helpers/unicode';
 import { getSelectionText } from './../../helpers/dom/element';
 import { arrayEach } from './../../helpers/array';
 import { rangeEach } from './../../helpers/number';
-import { stopImmediatePropagation, isImmediatePropagationStopped } from './../../helpers/dom/event';
 import { registerPlugin } from './../../plugins';
-=======
-import {CellCoords, CellRange} from './../../3rdparty/walkontable/src';
-import {getSelectionText} from './../../helpers/dom/element';
-import {arrayEach} from './../../helpers/array';
-import {rangeEach} from './../../helpers/number';
-import {registerPlugin} from './../../plugins';
->>>>>>> 505846fc
 import Textarea from './textarea';
 import copyItem from './contextMenuItem/copy';
 import cutItem from './contextMenuItem/cut';
@@ -138,13 +128,8 @@
       this.columnsLimit = settings.copyPaste.columnsLimit || this.columnsLimit;
     }
 
-<<<<<<< HEAD
     this.addHook('afterContextMenuDefaultOptions', options => this.onAfterContextMenuDefaultOptions(options));
-    this.addHook('beforeKeyDown', event => this.onBeforeKeyDown(event));
-=======
-    this.addHook('afterContextMenuDefaultOptions', (options) => this.onAfterContextMenuDefaultOptions(options));
     this.addHook('afterSelectionEnd', () => this.onAfterSelectionEnd());
->>>>>>> 505846fc
 
     this.registerEvents();
 
@@ -330,14 +315,9 @@
    * @private
    */
   registerEvents() {
-<<<<<<< HEAD
     this.eventManager.addEventListener(this.textarea.element, 'paste', event => this.onPaste(event));
-    this.eventManager.addEventListener(this.textarea.element, 'input', event => this.onInput(event));
-=======
-    this.eventManager.addEventListener(this.textarea.element, 'paste', (event) => this.onPaste(event));
-    this.eventManager.addEventListener(this.textarea.element, 'cut', (event) => this.onCut(event));
-    this.eventManager.addEventListener(this.textarea.element, 'copy', (event) => this.onCopy(event));
->>>>>>> 505846fc
+    this.eventManager.addEventListener(this.textarea.element, 'cut', event => this.onCut(event));
+    this.eventManager.addEventListener(this.textarea.element, 'copy', event => this.onCopy(event));
   }
 
   /**
@@ -524,43 +504,8 @@
       return;
     }
 
-<<<<<<< HEAD
-    if (isCtrlKey(event.keyCode)) {
-      // When fragmentSelection is enabled and some text is selected then don't blur selection calling 'setCopyableText'
-      if (this.hot.getSettings().fragmentSelection && getSelectionText()) {
-        return;
-      }
-
-      // when CTRL is pressed, prepare selectable text in textarea
-      this.setCopyableText();
-      stopImmediatePropagation(event);
-
-      return;
-    }
-
-    // catch CTRL but not right ALT (which in some systems triggers ALT+CTRL)
-    let ctrlDown = (event.ctrlKey || event.metaKey) && !event.altKey;
-
-    if (ctrlDown) {
-      if (event.keyCode === KEY_CODES.A) {
-        setTimeout(() => {
-          this.setCopyableText();
-        }, 0);
-      }
-      if (event.keyCode === KEY_CODES.X) {
-        this.cut();
-      }
-      if (event.keyCode === KEY_CODES.C) {
-        this.copy();
-      }
-      if (event.keyCode === KEY_CODES.V) {
-        this.triggerPaste();
-      }
-    }
-=======
     this.setCopyableText();
     this.textarea.select();
->>>>>>> 505846fc
   }
 
   /**
