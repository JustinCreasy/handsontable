--- conflicted
+++ resolved
@@ -1,59 +1,7 @@
-<<<<<<< HEAD
-import Hooks from './../../pluginHooks';
-import { objectEach } from './../../helpers/object';
-
-function Storage(prefix) {
-  var savedKeys;
-
-  var saveSavedKeys = function () {
-    window.localStorage[`${prefix}__persistentStateKeys`] = JSON.stringify(savedKeys);
-  };
-
-  var loadSavedKeys = function () {
-    var keysJSON = window.localStorage[`${prefix}__persistentStateKeys`];
-    var keys = typeof keysJSON === 'string' ? JSON.parse(keysJSON) : void 0;
-    savedKeys = keys || [];
-  };
-
-  var clearSavedKeys = function () {
-    savedKeys = [];
-    saveSavedKeys();
-  };
-
-  loadSavedKeys();
-
-  this.saveValue = function (key, value) {
-    window.localStorage[`${prefix}_${key}`] = JSON.stringify(value);
-    if (savedKeys.indexOf(key) === -1) {
-      savedKeys.push(key);
-      saveSavedKeys();
-    }
-
-  };
-
-  this.loadValue = function (key, defaultValue) {
-
-    key = typeof key === 'undefined' ? defaultValue : key;
-
-    var value = window.localStorage[`${prefix}_${key}`];
-
-    return typeof value === 'undefined' ? void 0 : JSON.parse(value);
-  };
-
-  this.reset = function (key) {
-    window.localStorage.removeItem(`${prefix}_${key}`);
-  };
-
-  this.resetAll = function () {
-    for (var index = 0; index < savedKeys.length; index += 1) {
-      window.localStorage.removeItem(`${prefix}_${savedKeys[index]}`);
-    }
-=======
 import BasePlugin from './../_base';
-import {registerPlugin} from './../../plugins';
+import { registerPlugin } from './../../plugins';
 import Storage from './storage';
 import Hooks from './../../pluginHooks';
->>>>>>> 505846fc
 
 Hooks.getSingleton().register('persistentStateSave');
 Hooks.getSingleton().register('persistentStateLoad');
@@ -80,14 +28,6 @@
  *
  * @plugin persistentState
  */
-<<<<<<< HEAD
-function HandsontablePersistentState() {
-  var plugin = this;
-
-  this.init = function () {
-    var instance = this,
-      pluginSettings = instance.getSettings().persistentState;
-=======
 class PersistentState extends BasePlugin {
   constructor(hotInstance) {
     super(hotInstance);
@@ -98,7 +38,6 @@
      */
     this.storage = void 0;
   }
->>>>>>> 505846fc
 
   /**
    * Check if the plugin is enabled in the Handsontable settings.
@@ -121,64 +60,32 @@
       this.storage = new Storage(this.hot.rootElement.id);
     }
 
-<<<<<<< HEAD
-    instance.resetState = plugin.resetValue;
-
-    addHooks.call(instance);
-
-  };
-
-  this.saveValue = function (key, value) {
-    var instance = this;
-=======
     this.addHook('persistentStateSave', (key, value) => this.saveValue(key, value));
     this.addHook('persistentStateLoad', (key, saveTo) => this.loadValue(key, saveTo));
     this.addHook('persistentStateReset', () => this.resetValue());
->>>>>>> 505846fc
 
     super.enablePlugin();
   }
 
-<<<<<<< HEAD
-  this.loadValue = function (key, saveTo) {
-    var instance = this;
-=======
   /**
    * Disable plugin for this Handsontable instance.
    */
   disablePlugin() {
     this.storage = void 0;
->>>>>>> 505846fc
 
     super.disablePlugin();
   }
 
-<<<<<<< HEAD
-  this.resetValue = function (key) {
-    var instance = this;
-=======
   /**
    * Updates the plugin to use the latest options you have specified.
    */
   updatePlugin() {
     this.disablePlugin();
     this.enablePlugin();
->>>>>>> 505846fc
 
     super.updatePlugin();
   }
 
-<<<<<<< HEAD
-  var hooks = {
-    persistentStateSave: plugin.saveValue,
-    persistentStateLoad: plugin.loadValue,
-    persistentStateReset: plugin.resetValue,
-  };
-
-  objectEach(hooks, (value, _hookName) => {
-    Hooks.getSingleton().register(_hookName);
-  });
-=======
   /**
    * Load value from localStorage.
    *
@@ -198,7 +105,6 @@
   saveValue(key, value) {
     this.storage.saveValue(key, value);
   }
->>>>>>> 505846fc
 
   /**
    * Reset given data or all data from localStorage.
@@ -209,19 +115,6 @@
     if (typeof key === 'undefined') {
       this.storage.resetAll();
 
-<<<<<<< HEAD
-    objectEach(hooks, (value, _hookName) => {
-      instance.addHook(_hookName, hooks[_hookName]);
-    });
-  }
-
-  function removeHooks() {
-    var instance = this;
-
-    objectEach(hooks, (value, _hookName) => {
-      instance.removeHook(_hookName, hooks[_hookName]);
-    });
-=======
     } else {
       this.storage.reset(key);
     }
@@ -232,7 +125,6 @@
    */
   destroy() {
     super.destroy();
->>>>>>> 505846fc
   }
 }
 
