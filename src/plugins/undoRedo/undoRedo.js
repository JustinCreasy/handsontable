/**
 * Handsontable UndoRedo class
 */
import Hooks from './../../pluginHooks';
import { arrayMap } from './../../helpers/array';
import { rangeEach } from './../../helpers/number';
import { inherit, deepClone } from './../../helpers/object';
import { stopImmediatePropagation } from './../../helpers/dom/event';
import { CellCoords } from './../../3rdparty/walkontable/src';

/**
 * @description
 * Handsontable UndoRedo plugin. It allows to undo and redo certain actions done in the table.
 * Please note, that not all actions are currently undo-able.
 *
 * @example
 * ```js
 * ...
 * undo: true
 * ...
 * ```
 * @class UndoRedo
 * @plugin UndoRedo
 */
function UndoRedo(instance) {
  let plugin = this;
  this.instance = instance;
  this.doneActions = [];
  this.undoneActions = [];
  this.ignoreNewActions = false;

  instance.addHook('afterChange', (changes, source) => {
    if (changes && source !== 'UndoRedo.undo' && source !== 'UndoRedo.redo') {
      plugin.done(new UndoRedo.ChangeAction(changes));
    }
  });

  instance.addHook('afterCreateRow', (index, amount, source) => {
    if (source === 'UndoRedo.undo' || source === 'UndoRedo.undo' || source === 'auto') {
      return;
    }

    let action = new UndoRedo.CreateRowAction(index, amount);
    plugin.done(action);
  });

  instance.addHook('beforeRemoveRow', (index, amount, logicRows, source) => {
    if (source === 'UndoRedo.undo' || source === 'UndoRedo.redo' || source === 'auto') {
      return;
    }

    var originalData = plugin.instance.getSourceDataArray();

    index = (originalData.length + index) % originalData.length;

    var removedData = deepClone(originalData.slice(index, index + amount));

    plugin.done(new UndoRedo.RemoveRowAction(index, removedData));
  });

  instance.addHook('afterCreateCol', (index, amount, source) => {
    if (source === 'UndoRedo.undo' || source === 'UndoRedo.redo' || source === 'auto') {
      return;
    }

    plugin.done(new UndoRedo.CreateColumnAction(index, amount));
  });

  instance.addHook('beforeRemoveCol', (index, amount, logicColumns, source) => {
    if (source === 'UndoRedo.undo' || source === 'UndoRedo.redo' || source === 'auto') {
      return;
    }

    let originalData = plugin.instance.getSourceDataArray();

    index = (plugin.instance.countCols() + index) % plugin.instance.countCols();

    let removedData = [];
    let headers = [];
    let indexes = [];

    rangeEach(originalData.length - 1, (i) => {
      let column = [];
      let origRow = originalData[i];

      rangeEach(index, index + (amount - 1), (j) => {
        column.push(origRow[instance.runHooks('modifyCol', j)]);
      });
      removedData.push(column);
    });

    rangeEach(amount - 1, (i) => {
      indexes.push(instance.runHooks('modifyCol', index + i));
    });

    if (Array.isArray(instance.getSettings().colHeaders)) {
      rangeEach(amount - 1, (i) => {
        headers.push(instance.getSettings().colHeaders[instance.runHooks('modifyCol', index + i)] || null);
      });
    }

    let manualColumnMovePlugin = plugin.instance.getPlugin('manualColumnMove');

    let columnsMap = manualColumnMovePlugin.isEnabled() ? manualColumnMovePlugin.columnsMapper.__arrayMap : [];
    let action = new UndoRedo.RemoveColumnAction(index, indexes, removedData, headers, columnsMap);

    plugin.done(action);
  });

  instance.addHook('beforeCellAlignment', (stateBefore, range, type, alignment) => {
    let action = new UndoRedo.CellAlignmentAction(stateBefore, range, type, alignment);
    plugin.done(action);
  });

  instance.addHook('beforeFilter', (conditionsStack) => {
    plugin.done(new UndoRedo.FiltersAction(conditionsStack));
  });

  instance.addHook('beforeRowMove', (movedRows, target) => {
    if (movedRows === false) {
      return;
    }

    plugin.done(new UndoRedo.RowMoveAction(movedRows, target));
  });
}

UndoRedo.prototype.done = function (action) {
  if (!this.ignoreNewActions) {
    this.doneActions.push(action);
    this.undoneActions.length = 0;
  }
};

/**
 * Undo last edit.
 *
 * @function undo
 * @memberof UndoRedo#
 */
UndoRedo.prototype.undo = function () {
  if (this.isUndoAvailable()) {
    let action = this.doneActions.pop();
    let actionClone = deepClone(action);
    let { instance } = this;

    let continueAction = instance.runHooks('beforeUndo', actionClone);

    if (continueAction === false) {
      return;
    }

    this.ignoreNewActions = true;
    let that = this;
    action.undo(this.instance, () => {
      that.ignoreNewActions = false;
      that.undoneActions.push(action);
    });

    instance.runHooks('afterUndo', actionClone);
  }
};

/**
 * Redo edit (used to reverse an undo).
 *
 * @function redo
 * @memberof UndoRedo#
 */
UndoRedo.prototype.redo = function () {
  if (this.isRedoAvailable()) {
    let action = this.undoneActions.pop();
    let actionClone = deepClone(action);
    let { instance } = this;

    let continueAction = instance.runHooks('beforeRedo', actionClone);

    if (continueAction === false) {
      return;
    }

    this.ignoreNewActions = true;
    let that = this;
    action.redo(this.instance, () => {
      that.ignoreNewActions = false;
      that.doneActions.push(action);
    });

    instance.runHooks('afterRedo', actionClone);
  }
};

/**
 * Check if undo action is available.
 *
 * @function isUndoAvailable
 * @memberof UndoRedo#
 * @return {Boolean} Return `true` if undo can be performed, `false` otherwise
 */
UndoRedo.prototype.isUndoAvailable = function () {
  return this.doneActions.length > 0;
};

/**
 * Check if redo action is available.
 *
 * @function isRedoAvailable
 * @memberof UndoRedo#
 * @return {Boolean} Return `true` if redo can be performed, `false` otherwise.
 */
UndoRedo.prototype.isRedoAvailable = function () {
  return this.undoneActions.length > 0;
};

/**
 * Clears undo history.
 *
 * @function clear
 * @memberof UndoRedo#
 */
UndoRedo.prototype.clear = function () {
  this.doneActions.length = 0;
  this.undoneActions.length = 0;
};

UndoRedo.Action = function () {};
UndoRedo.Action.prototype.undo = function () {};
UndoRedo.Action.prototype.redo = function () {};

/**
 * Change action.
 */
UndoRedo.ChangeAction = function (changes) {
  this.changes = changes;
  this.actionType = 'change';
};
inherit(UndoRedo.ChangeAction, UndoRedo.Action);

UndoRedo.ChangeAction.prototype.undo = function (instance, undoneCallback) {
  let data = deepClone(this.changes),
    emptyRowsAtTheEnd = instance.countEmptyRows(true),
    emptyColsAtTheEnd = instance.countEmptyCols(true);

  for (let i = 0, len = data.length; i < len; i += 1) {
    data[i].splice(3, 1);
  }

  instance.addHookOnce('afterChange', undoneCallback);

  instance.setDataAtRowProp(data, null, null, 'UndoRedo.undo');

  for (let i = 0, len = data.length; i < len; i += 1) {
    if (instance.getSettings().minSpareRows && data[i][0] + 1 + instance.getSettings().minSpareRows === instance.countRows() &&
        emptyRowsAtTheEnd === instance.getSettings().minSpareRows) {

      instance.alter('remove_row', parseInt(data[i][0] + 1, 10), instance.getSettings().minSpareRows);
      instance.undoRedo.doneActions.pop();

    }

    if (instance.getSettings().minSpareCols && data[i][1] + 1 + instance.getSettings().minSpareCols === instance.countCols() &&
        emptyColsAtTheEnd === instance.getSettings().minSpareCols) {

      instance.alter('remove_col', parseInt(data[i][1] + 1, 10), instance.getSettings().minSpareCols);
      instance.undoRedo.doneActions.pop();
    }
  }

};
UndoRedo.ChangeAction.prototype.redo = function (instance, onFinishCallback) {
  let data = deepClone(this.changes);

  for (let i = 0, len = data.length; i < len; i += 1) {
    data[i].splice(2, 1);
  }

  instance.addHookOnce('afterChange', onFinishCallback);
  instance.setDataAtRowProp(data, null, null, 'UndoRedo.redo');
};

/**
 * Create row action.
 */
UndoRedo.CreateRowAction = function (index, amount) {
  this.index = index;
  this.amount = amount;
  this.actionType = 'insert_row';
};
inherit(UndoRedo.CreateRowAction, UndoRedo.Action);

UndoRedo.CreateRowAction.prototype.undo = function (instance, undoneCallback) {
  let rowCount = instance.countRows();
  let { minSpareRows } = instance.getSettings();

  if (this.index >= rowCount && this.index - minSpareRows < rowCount) {
    this.index -= minSpareRows; // work around the situation where the needed row was removed due to an 'undo' of a made change
  }

  instance.addHookOnce('afterRemoveRow', undoneCallback);
  instance.alter('remove_row', this.index, this.amount, 'UndoRedo.undo');
};
UndoRedo.CreateRowAction.prototype.redo = function (instance, redoneCallback) {
  instance.addHookOnce('afterCreateRow', redoneCallback);
  instance.alter('insert_row', this.index, this.amount, 'UndoRedo.redo');
};

/**
 * Remove row action.
 */
UndoRedo.RemoveRowAction = function (index, data) {
  this.index = index;
  this.data = data;
  this.actionType = 'remove_row';
};
inherit(UndoRedo.RemoveRowAction, UndoRedo.Action);

UndoRedo.RemoveRowAction.prototype.undo = function (instance, undoneCallback) {
  instance.alter('insert_row', this.index, this.data.length, 'UndoRedo.undo');
  instance.addHookOnce('afterRender', undoneCallback);
  instance.populateFromArray(this.index, 0, this.data, void 0, void 0, 'UndoRedo.undo');
};
UndoRedo.RemoveRowAction.prototype.redo = function (instance, redoneCallback) {
  instance.addHookOnce('afterRemoveRow', redoneCallback);
  instance.alter('remove_row', this.index, this.data.length, 'UndoRedo.redo');
};

/**
 * Create column action.
 */
UndoRedo.CreateColumnAction = function (index, amount) {
  this.index = index;
  this.amount = amount;
  this.actionType = 'insert_col';
};
inherit(UndoRedo.CreateColumnAction, UndoRedo.Action);

UndoRedo.CreateColumnAction.prototype.undo = function (instance, undoneCallback) {
  instance.addHookOnce('afterRemoveCol', undoneCallback);
  instance.alter('remove_col', this.index, this.amount, 'UndoRedo.undo');
};
UndoRedo.CreateColumnAction.prototype.redo = function (instance, redoneCallback) {
  instance.addHookOnce('afterCreateCol', redoneCallback);
  instance.alter('insert_col', this.index, this.amount, 'UndoRedo.redo');
};

/**
 * Remove column action.
 */
UndoRedo.RemoveColumnAction = function (index, indexes, data, headers, columnPositions) {
  this.index = index;
  this.indexes = indexes;
  this.data = data;
  this.amount = this.data[0].length;
  this.headers = headers;
  this.columnPositions = columnPositions.slice(0);
  this.actionType = 'remove_col';
};
inherit(UndoRedo.RemoveColumnAction, UndoRedo.Action);

UndoRedo.RemoveColumnAction.prototype.undo = function (instance, undoneCallback) {
  let row;
  let ascendingIndexes = this.indexes.slice(0).sort();
  let sortByIndexes = (elem, j, arr) => arr[this.indexes.indexOf(ascendingIndexes[j])];

  let sortedData = [];
  rangeEach(this.data.length - 1, (i) => {
    sortedData[i] = arrayMap(this.data[i], sortByIndexes);
  });

  let sortedHeaders = [];
  sortedHeaders = arrayMap(this.headers, sortByIndexes);

  var changes = [];

  // TODO: Temporary hook for undo/redo mess
  instance.runHooks('beforeCreateCol', this.indexes[0], this.indexes[this.indexes.length - 1], 'UndoRedo.undo');

  rangeEach(this.data.length - 1, (i) => {
    row = instance.getSourceDataAtRow(i);

    rangeEach(ascendingIndexes.length - 1, (j) => {
      row.splice(ascendingIndexes[j], 0, sortedData[i][j]);
      changes.push([i, ascendingIndexes[j], null, sortedData[i][j]]);
    });
  });

  // TODO: Temporary hook for undo/redo mess
  if (instance.getPlugin('formulas')) {
    instance.getPlugin('formulas').onAfterSetDataAtCell(changes);
  }

  if (typeof this.headers !== 'undefined') {
    rangeEach(sortedHeaders.length - 1, (j) => {
      instance.getSettings().colHeaders.splice(ascendingIndexes[j], 0, sortedHeaders[j]);
    });
  }

  if (instance.getPlugin('manualColumnMove')) {
    instance.getPlugin('manualColumnMove').columnsMapper.__arrayMap = this.columnPositions;
  }

  instance.addHookOnce('afterRender', undoneCallback);

  // TODO: Temporary hook for undo/redo mess
  instance.runHooks('afterCreateCol', this.indexes[0], this.indexes[this.indexes.length - 1], 'UndoRedo.undo');

  if (instance.getPlugin('formulas')) {
    instance.getPlugin('formulas').recalculateFull();
  }

  instance.render();
};

UndoRedo.RemoveColumnAction.prototype.redo = function (instance, redoneCallback) {
  instance.addHookOnce('afterRemoveCol', redoneCallback);
  instance.alter('remove_col', this.index, this.amount, 'UndoRedo.redo');
};

/**
 * Cell alignment action.
 */
UndoRedo.CellAlignmentAction = function (stateBefore, range, type, alignment) {
  this.stateBefore = stateBefore;
  this.range = range;
  this.type = type;
  this.alignment = alignment;
};
UndoRedo.CellAlignmentAction.prototype.undo = function (instance, undoneCallback) {
  if (!instance.getPlugin('contextMenu').isEnabled()) {
    return;
  }

  let { row: startRow, col: startColumn } = this.range.from;
  const { row: endRow, col: endColumn } = this.range.to;

  for (let row = startRow; row <= endRow; row += 1) {
    for (let col = startColumn; col <= endColumn; col += 1) {
      instance.setCellMeta(row, col, 'className', this.stateBefore[row][col] || ' htLeft');
    }
  }

  instance.addHookOnce('afterRender', undoneCallback);
  instance.render();
};
UndoRedo.CellAlignmentAction.prototype.redo = function (instance, undoneCallback) {
  if (!instance.getPlugin('contextMenu').isEnabled()) {
    return;
  }
  instance.selectCell(this.range.from.row, this.range.from.col, this.range.to.row, this.range.to.col);
  instance.getPlugin('contextMenu').executeCommand(`alignment:${this.alignment.replace('ht', '').toLowerCase()}`);

  instance.addHookOnce('afterRender', undoneCallback);
  instance.render();
};

/**
 * Filters action.
 */
UndoRedo.FiltersAction = function (conditionsStack) {
  this.conditionsStack = conditionsStack;
  this.actionType = 'filter';
};
inherit(UndoRedo.FiltersAction, UndoRedo.Action);

UndoRedo.FiltersAction.prototype.undo = function (instance, undoneCallback) {
  let filters = instance.getPlugin('filters');

  instance.addHookOnce('afterRender', undoneCallback);

  filters.conditionCollection.importAllConditions(this.conditionsStack.slice(0, this.conditionsStack.length - 1));
  filters.filter();
};
UndoRedo.FiltersAction.prototype.redo = function (instance, redoneCallback) {
  let filters = instance.getPlugin('filters');

  instance.addHookOnce('afterRender', redoneCallback);

  filters.conditionCollection.importAllConditions(this.conditionsStack);
  filters.filter();
};

/**
 * ManualRowMove action.
 * @TODO: removeRow undo should works on logical index
 */
UndoRedo.RowMoveAction = function (movedRows, target) {
  this.rows = movedRows.slice();
  this.target = target;
};
inherit(UndoRedo.RowMoveAction, UndoRedo.Action);

UndoRedo.RowMoveAction.prototype.undo = function (instance, undoneCallback) {
  let manualRowMove = instance.getPlugin('manualRowMove');

  instance.addHookOnce('afterRender', undoneCallback);

<<<<<<< HEAD
  for (let i = mod; i < rowsLen; i += 1) {
    newRows.push(this.target + i);
  }
  manualRowMove.moveRows(newRows.slice(), newTarget);
=======
  manualRowMove.moveRows([this.target], this.rows[0]);
>>>>>>> 505846fc
  instance.render();

  instance.selection.setRangeStartOnly(new CellCoords(this.rows[0], 0));
  instance.selection.setRangeEnd(new CellCoords(this.rows[this.rows.length - 1], instance.countCols() - 1));
};
UndoRedo.RowMoveAction.prototype.redo = function (instance, redoneCallback) {
  let manualRowMove = instance.getPlugin('manualRowMove');

  instance.addHookOnce('afterRender', redoneCallback);
  manualRowMove.moveRows(this.rows.slice(), this.target);
  instance.render();
  let startSelection = this.rows[0] < this.target ? this.target - this.rows.length : this.target;
  instance.selection.setRangeStartOnly(new CellCoords(startSelection, 0));
  instance.selection.setRangeEnd(new CellCoords(startSelection + this.rows.length - 1, instance.countCols() - 1));
};

function init() {
  let instance = this;
  let pluginEnabled = typeof instance.getSettings().undo === 'undefined' || instance.getSettings().undo;

  if (pluginEnabled) {
    if (!instance.undoRedo) {
      /**
       * Instance of Handsontable.UndoRedo Plugin {@link Handsontable.UndoRedo}
       *
       * @alias undoRedo
       * @memberof! Handsontable.Core#
       * @type {UndoRedo}
       */
      instance.undoRedo = new UndoRedo(instance);

      exposeUndoRedoMethods(instance);

      instance.addHook('beforeKeyDown', onBeforeKeyDown);
      instance.addHook('afterChange', onAfterChange);
    }
  } else if (instance.undoRedo) {
    delete instance.undoRedo;

    removeExposedUndoRedoMethods(instance);

    instance.removeHook('beforeKeyDown', onBeforeKeyDown);
    instance.removeHook('afterChange', onAfterChange);
  }
}

function onBeforeKeyDown(event) {
  let instance = this;

  let ctrlDown = (event.ctrlKey || event.metaKey) && !event.altKey;

  if (ctrlDown) {
    if (event.keyCode === 89 || (event.shiftKey && event.keyCode === 90)) { // CTRL + Y or CTRL + SHIFT + Z
      instance.undoRedo.redo();
      stopImmediatePropagation(event);
    } else if (event.keyCode === 90) { // CTRL + Z
      instance.undoRedo.undo();
      stopImmediatePropagation(event);
    }
  }
}

function onAfterChange(changes, source) {
  let instance = this;

  if (source === 'loadData') {
    instance.undoRedo.clear();
  }
}

function exposeUndoRedoMethods(instance) {
  /**
   * {@link UndoRedo#undo}
   * @alias undo
   * @memberof! Handsontable.Core#
   */
  instance.undo = function () {
    return instance.undoRedo.undo();
  };

  /**
   * {@link UndoRedo#redo}
   * @alias redo
   * @memberof! Handsontable.Core#
   */
  instance.redo = function () {
    return instance.undoRedo.redo();
  };

  /**
   * {@link UndoRedo#isUndoAvailable}
   * @alias isUndoAvailable
   * @memberof! Handsontable.Core#
   */
  instance.isUndoAvailable = function () {
    return instance.undoRedo.isUndoAvailable();
  };

  /**
   * {@link UndoRedo#isRedoAvailable}
   * @alias isRedoAvailable
   * @memberof! Handsontable.Core#
   */
  instance.isRedoAvailable = function () {
    return instance.undoRedo.isRedoAvailable();
  };

  /**
   * {@link UndoRedo#clear}
   * @alias clearUndo
   * @memberof! Handsontable.Core#
   */
  instance.clearUndo = function () {
    return instance.undoRedo.clear();
  };
}

function removeExposedUndoRedoMethods(instance) {
  delete instance.undo;
  delete instance.redo;
  delete instance.isUndoAvailable;
  delete instance.isRedoAvailable;
  delete instance.clearUndo;
}

const hook = Hooks.getSingleton();

hook.add('afterInit', init);
hook.add('afterUpdateSettings', init);

hook.register('beforeUndo');
hook.register('afterUndo');
hook.register('beforeRedo');
hook.register('afterRedo');

export default UndoRedo;<|MERGE_RESOLUTION|>--- conflicted
+++ resolved
@@ -494,14 +494,7 @@
 
   instance.addHookOnce('afterRender', undoneCallback);
 
-<<<<<<< HEAD
-  for (let i = mod; i < rowsLen; i += 1) {
-    newRows.push(this.target + i);
-  }
-  manualRowMove.moveRows(newRows.slice(), newTarget);
-=======
   manualRowMove.moveRows([this.target], this.rows[0]);
->>>>>>> 505846fc
   instance.render();
 
   instance.selection.setRangeStartOnly(new CellCoords(this.rows[0], 0));
