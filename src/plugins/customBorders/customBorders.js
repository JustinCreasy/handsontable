--- conflicted
+++ resolved
@@ -1,4 +1,3 @@
-<<<<<<< HEAD
 import BasePlugin from './../_base';
 import { registerPlugin } from './../../plugins';
 import { hasOwnProperty } from './../../helpers/object';
@@ -7,6 +6,7 @@
   CellRange,
   Selection
 } from './../../3rdparty/walkontable/src';
+import * as C from './../../i18n/constants';
 import bottom from './contextMenuItem/bottom';
 import left from './contextMenuItem/left';
 import noBorders from './contextMenuItem/noBorders';
@@ -19,19 +19,6 @@
   createEmptyBorders,
   extendDefaultBorder
 } from './utils';
-=======
-import Hooks from './../../pluginHooks';
-import {hasOwnProperty} from './../../helpers/object';
-import {CellRange, Selection} from './../../3rdparty/walkontable/src';
-import * as C from './../../i18n/constants';
-
-function CustomBorders() {}
-/** *
- * Current instance (table where borders should be placed)
- */
-var instance;
->>>>>>> a3d4f693
-
 /**
  * @plugin CustomBorders
  *
@@ -423,7 +410,6 @@
     });
   }
 
-<<<<<<< HEAD
   /**
    * Change borders from settings.
    *
@@ -431,100 +417,6 @@
    */
   changeBorderSettings() {
     let customBorders = this.hot.getSettings().customBorders;
-=======
-  defaultOptions.items.push({
-    name: '---------',
-  });
-  defaultOptions.items.push({
-    key: 'borders',
-    name() {
-      return this.getTranslatedPhrase(C.CONTEXTMENU_ITEMS_BORDERS);
-    },
-    disabled() {
-      return this.selection.selectedHeader.corner;
-    },
-    submenu: {
-      items: [
-        {
-          key: 'borders:top',
-          name() {
-            var label = this.getTranslatedPhrase(C.CONTEXTMENU_ITEMS_BORDERS_TOP);
-
-            var hasBorder = checkSelectionBorders(this, 'top');
-            if (hasBorder) {
-              label = markSelected(label);
-            }
-
-            return label;
-          },
-          callback() {
-            var hasBorder = checkSelectionBorders(this, 'top');
-            prepareBorder.call(this, this.getSelectedRange(), 'top', hasBorder);
-          },
-        },
-        {
-          key: 'borders:right',
-          name() {
-            var label = this.getTranslatedPhrase(C.CONTEXTMENU_ITEMS_BORDERS_RIGHT);
-            var hasBorder = checkSelectionBorders(this, 'right');
-            if (hasBorder) {
-              label = markSelected(label);
-            }
-            return label;
-          },
-          callback() {
-            var hasBorder = checkSelectionBorders(this, 'right');
-            prepareBorder.call(this, this.getSelectedRange(), 'right', hasBorder);
-          },
-        },
-        {
-          key: 'borders:bottom',
-          name() {
-            var label = this.getTranslatedPhrase(C.CONTEXTMENU_ITEMS_BORDERS_BOTTOM);
-            var hasBorder = checkSelectionBorders(this, 'bottom');
-            if (hasBorder) {
-              label = markSelected(label);
-            }
-            return label;
-          },
-          callback() {
-            var hasBorder = checkSelectionBorders(this, 'bottom');
-            prepareBorder.call(this, this.getSelectedRange(), 'bottom', hasBorder);
-          },
-        },
-        {
-          key: 'borders:left',
-          name() {
-            var label = this.getTranslatedPhrase(C.CONTEXTMENU_ITEMS_BORDERS_LEFT);
-            var hasBorder = checkSelectionBorders(this, 'left');
-            if (hasBorder) {
-              label = markSelected(label);
-            }
-
-            return label;
-          },
-          callback() {
-            var hasBorder = checkSelectionBorders(this, 'left');
-            prepareBorder.call(this, this.getSelectedRange(), 'left', hasBorder);
-          },
-        },
-        {
-          key: 'borders:no_borders',
-          name() {
-            return this.getTranslatedPhrase(C.CONTEXTMENU_ITEMS_REMOVE_BORDERS);
-          },
-          callback() {
-            prepareBorder.call(this, this.getSelectedRange(), 'noBorders');
-          },
-          disabled() {
-            return !checkSelectionBorders(this);
-          }
-        }
-      ]
-    }
-  });
-};
->>>>>>> a3d4f693
 
     if (customBorders) {
       if (Array.isArray(customBorders)) {
