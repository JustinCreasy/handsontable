--- conflicted
+++ resolved
@@ -1,12 +1,7 @@
 import Hooks from './../../pluginHooks';
-<<<<<<< HEAD
 import { hasOwnProperty } from './../../helpers/object';
 import { CellRange, Selection } from './../../3rdparty/walkontable/src';
-=======
-import {hasOwnProperty} from './../../helpers/object';
-import {CellRange, Selection} from './../../3rdparty/walkontable/src';
 import * as C from './../../i18n/constants';
->>>>>>> 505846fc
 
 function CustomBorders() {}
 /** *
