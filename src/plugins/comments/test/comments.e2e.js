--- conflicted
+++ resolved
@@ -448,13 +448,8 @@
 
       expect($(editor)[0].readOnly).toBe(false);
 
-<<<<<<< HEAD
       const readOnlyComment = $('.htItemWrapper').filter(function () {
-        return $(this).text() === 'Read only comment';
-=======
-      const readOnlyComment = $('.htItemWrapper').filter(function() {
         return $(this).text() === 'Read-only comment';
->>>>>>> 505846fc
       })[0];
 
       $(readOnlyComment).simulate('mousedown');
