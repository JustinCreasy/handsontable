--- conflicted
+++ resolved
@@ -158,10 +158,7 @@
       this.menu.addLocalHook('executeCommand', (...params) => this.executeCommand(...params));
 
       // Register all commands. Predefined and added by user or by plugins
-<<<<<<< HEAD
       arrayEach(menuItems, command => this.commandExecutor.registerCommand(command.key, command));
-=======
-      arrayEach(menuItems, (command) => this.commandExecutor.registerCommand(command.key, command));
     };
 
     this.callOnPluginsReady(() => {
@@ -170,7 +167,6 @@
       } else {
         delayedInitialization();
       }
->>>>>>> 505846fc
     });
   }
 
