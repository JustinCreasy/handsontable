<<<<<<< HEAD
import { align, getAlignmentClasses, checkSelectionConsistency, markLabelAsSelected } from './../utils';
import { KEY as SEPARATOR } from './separator';
=======
import {align, getAlignmentClasses, checkSelectionConsistency, markLabelAsSelected} from './../utils';
import {KEY as SEPARATOR} from './separator';
import * as C from './../../../i18n/constants';
>>>>>>> 505846fc

export const KEY = 'alignment';

export default function alignmentItem() {
  return {
    key: KEY,
    name() {
      return this.getTranslatedPhrase(C.CONTEXTMENU_ITEMS_ALIGNMENT);
    },
    disabled() {
      return !(this.getSelectedRange() && !this.selection.selectedHeader.corner);
    },
    submenu: {
      items: [
        {
          key: `${KEY}:left`,
          name() {
            let label = this.getTranslatedPhrase(C.CONTEXTMENU_ITEMS_ALIGNMENT_LEFT);
            let hasClass = checkSelectionConsistency(this.getSelectedRange(), (row, col) => {
              let { className } = this.getCellMeta(row, col);
              let result = false;

              if (className && className.indexOf('htLeft') !== -1) {
                result = true;
              }

              return result;
            });

            if (hasClass) {
              label = markLabelAsSelected(label);
            }

            return label;
          },
          callback() {
            let range = this.getSelectedRange();
            let stateBefore = getAlignmentClasses(range, (row, col) => this.getCellMeta(row, col).className);
            let type = 'horizontal';
            let alignment = 'htLeft';

            this.runHooks('beforeCellAlignment', stateBefore, range, type, alignment);
            align(
              range, type, alignment,
              (row, col) => this.getCellMeta(row, col),
              (row, col, key, value) => this.setCellMeta(row, col, key, value),
            );
            this.render();
          },
          disabled: false,
        },
        {
          key: `${KEY}:center`,
          name() {
            let label = this.getTranslatedPhrase(C.CONTEXTMENU_ITEMS_ALIGNMENT_CENTER);
            let hasClass = checkSelectionConsistency(this.getSelectedRange(), (row, col) => {
              let { className } = this.getCellMeta(row, col);
              let result = false;

              if (className && className.indexOf('htCenter') !== -1) {
                result = true;
              }

              return result;
            });

            if (hasClass) {
              label = markLabelAsSelected(label);
            }

            return label;
          },
          callback() {
            let range = this.getSelectedRange();
            let stateBefore = getAlignmentClasses(range, (row, col) => this.getCellMeta(row, col).className);
            let type = 'horizontal';
            let alignment = 'htCenter';

            this.runHooks('beforeCellAlignment', stateBefore, range, type, alignment);
            align(
              range, type, alignment,
              (row, col) => this.getCellMeta(row, col),
              (row, col, key, value) => this.setCellMeta(row, col, key, value),
            );
            this.render();
          },
          disabled: false,
        },
        {
          key: `${KEY}:right`,
          name() {
            let label = this.getTranslatedPhrase(C.CONTEXTMENU_ITEMS_ALIGNMENT_RIGHT);
            let hasClass = checkSelectionConsistency(this.getSelectedRange(), (row, col) => {
              let { className } = this.getCellMeta(row, col);
              let result = false;

              if (className && className.indexOf('htRight') !== -1) {
                result = true;
              }

              return result;
            });

            if (hasClass) {
              label = markLabelAsSelected(label);
            }

            return label;
          },
          callback() {
            let range = this.getSelectedRange();
            let stateBefore = getAlignmentClasses(range, (row, col) => this.getCellMeta(row, col).className);
            let type = 'horizontal';
            let alignment = 'htRight';

            this.runHooks('beforeCellAlignment', stateBefore, range, type, alignment);
            align(
              range, type, alignment,
              (row, col) => this.getCellMeta(row, col),
              (row, col, key, value) => this.setCellMeta(row, col, key, value),
            );
            this.render();
          },
          disabled: false,
        },
        {
          key: `${KEY}:justify`,
          name() {
            let label = this.getTranslatedPhrase(C.CONTEXTMENU_ITEMS_ALIGNMENT_JUSTIFY);
            let hasClass = checkSelectionConsistency(this.getSelectedRange(), (row, col) => {
              let { className } = this.getCellMeta(row, col);
              let result = false;

              if (className && className.indexOf('htJustify') !== -1) {
                result = true;
              }

              return result;
            });

            if (hasClass) {
              label = markLabelAsSelected(label);
            }

            return label;
          },
          callback() {
            let range = this.getSelectedRange();
            let stateBefore = getAlignmentClasses(range, (row, col) => this.getCellMeta(row, col).className);
            let type = 'horizontal';
            let alignment = 'htJustify';

            this.runHooks('beforeCellAlignment', stateBefore, range, type, alignment);
            align(
              range, type, alignment,
              (row, col) => this.getCellMeta(row, col),
              (row, col, key, value) => this.setCellMeta(row, col, key, value),
            );
            this.render();
          },
          disabled: false,
        },
        {
          name: SEPARATOR,
        },
        {
          key: `${KEY}:top`,
          name() {
            let label = this.getTranslatedPhrase(C.CONTEXTMENU_ITEMS_ALIGNMENT_TOP);
            let hasClass = checkSelectionConsistency(this.getSelectedRange(), (row, col) => {
              let { className } = this.getCellMeta(row, col);
              let result = false;

              if (className && className.indexOf('htTop') !== -1) {
                result = true;
              }

              return result;
            });

            if (hasClass) {
              label = markLabelAsSelected(label);
            }
            return label;
          },
          callback() {
            let range = this.getSelectedRange();
            let stateBefore = getAlignmentClasses(range, (row, col) => this.getCellMeta(row, col).className);
            let type = 'vertical';
            let alignment = 'htTop';

            this.runHooks('beforeCellAlignment', stateBefore, range, type, alignment);
            align(
              range, type, alignment,
              (row, col) => this.getCellMeta(row, col),
              (row, col, key, value) => this.setCellMeta(row, col, key, value),
            );
            this.render();
          },
          disabled: false,
        },
        {
          key: `${KEY}:middle`,
          name() {
            let label = this.getTranslatedPhrase(C.CONTEXTMENU_ITEMS_ALIGNMENT_MIDDLE);
            let hasClass = checkSelectionConsistency(this.getSelectedRange(), (row, col) => {
              let { className } = this.getCellMeta(row, col);
              let result = false;

              if (className && className.indexOf('htMiddle') !== -1) {
                result = true;
              }

              return result;
            });

            if (hasClass) {
              label = markLabelAsSelected(label);
            }

            return label;
          },
          callback() {
            let range = this.getSelectedRange();
            let stateBefore = getAlignmentClasses(range, (row, col) => this.getCellMeta(row, col).className);
            let type = 'vertical';
            let alignment = 'htMiddle';

            this.runHooks('beforeCellAlignment', stateBefore, range, type, alignment);
            align(
              range, type, alignment,
              (row, col) => this.getCellMeta(row, col),
              (row, col, key, value) => this.setCellMeta(row, col, key, value),
            );
            this.render();
          },
          disabled: false,
        },
        {
          key: `${KEY}:bottom`,
          name() {
            let label = this.getTranslatedPhrase(C.CONTEXTMENU_ITEMS_ALIGNMENT_BOTTOM);
            let hasClass = checkSelectionConsistency(this.getSelectedRange(), (row, col) => {
              let { className } = this.getCellMeta(row, col);
              let result = false;

              if (className && className.indexOf('htBottom') !== -1) {
                result = true;
              }

              return result;
            });

            if (hasClass) {
              label = markLabelAsSelected(label);
            }

            return label;
          },
          callback() {
            let range = this.getSelectedRange();
            let stateBefore = getAlignmentClasses(range, (row, col) => this.getCellMeta(row, col).className);
            let type = 'vertical';
            let alignment = 'htBottom';

            this.runHooks('beforeCellAlignment', stateBefore, range, type, alignment);
            align(
              range, type, alignment,
              (row, col) => this.getCellMeta(row, col),
              (row, col, key, value) => this.setCellMeta(row, col, key, value),
            );
            this.render();
          },
          disabled: false,
        },
      ],
    },
  };
}<|MERGE_RESOLUTION|>--- conflicted
+++ resolved
@@ -1,11 +1,6 @@
-<<<<<<< HEAD
 import { align, getAlignmentClasses, checkSelectionConsistency, markLabelAsSelected } from './../utils';
 import { KEY as SEPARATOR } from './separator';
-=======
-import {align, getAlignmentClasses, checkSelectionConsistency, markLabelAsSelected} from './../utils';
-import {KEY as SEPARATOR} from './separator';
 import * as C from './../../../i18n/constants';
->>>>>>> 505846fc
 
 export const KEY = 'alignment';
 
