<<<<<<< HEAD
import { checkSelectionConsistency, markLabelAsSelected } from './../utils';
=======
import {checkSelectionConsistency, markLabelAsSelected} from './../utils';
import * as C from './../../../i18n/constants';
>>>>>>> 505846fc

export const KEY = 'make_read_only';

export default function readOnlyItem() {
  return {
    key: KEY,
    name() {
      let label = this.getTranslatedPhrase(C.CONTEXTMENU_ITEMS_READ_ONLY);
      let atLeastOneReadOnly = checkSelectionConsistency(this.getSelectedRange(), (row, col) => this.getCellMeta(row, col).readOnly);

      if (atLeastOneReadOnly) {
        label = markLabelAsSelected(label);
      }

      return label;
    },
    callback() {
      let range = this.getSelectedRange();
      let atLeastOneReadOnly = checkSelectionConsistency(range, (row, col) => this.getCellMeta(row, col).readOnly);

      range.forAll((row, col) => {
        this.setCellMeta(row, col, 'readOnly', !atLeastOneReadOnly);
      });
      this.render();
    },
    disabled() {
      return !(this.getSelectedRange() && !this.selection.selectedHeader.corner);
    },
  };
}<|MERGE_RESOLUTION|>--- conflicted
+++ resolved
@@ -1,9 +1,5 @@
-<<<<<<< HEAD
 import { checkSelectionConsistency, markLabelAsSelected } from './../utils';
-=======
-import {checkSelectionConsistency, markLabelAsSelected} from './../utils';
 import * as C from './../../../i18n/constants';
->>>>>>> 505846fc
 
 export const KEY = 'make_read_only';
 
