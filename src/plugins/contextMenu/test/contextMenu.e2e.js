--- conflicted
+++ resolved
@@ -386,13 +386,8 @@
   });
 
   describe('subMenu', () => {
-<<<<<<< HEAD
-    it('should not open subMenu immediately', (done) => {
-      handsontable({
-=======
     it('should not open subMenu immediately', () => {
-      var hot = handsontable({
->>>>>>> 505846fc
+      handsontable({
         data: Handsontable.helper.createSpreadsheetData(4, 4),
         contextMenu: true,
         height: 100,
@@ -405,24 +400,10 @@
       var contextSubMenu = $(`.htContextMenuSub_${item.text()}`).find('tbody td');
 
       expect(contextSubMenu.length).toEqual(0);
-<<<<<<< HEAD
-
-      setTimeout(() => {
-        contextSubMenu = $(`.htContextMenuSub_${item.text()}`).find('tbody td');
-
-        expect(contextSubMenu.length).toEqual(0);
-        done();
-      }, 100);
-    });
-
-    it('should open subMenu with delay', (done) => {
-      handsontable({
-=======
     });
 
     it('should open subMenu with delay', async () => {
-      var hot = handsontable({
->>>>>>> 505846fc
+      handsontable({
         data: Handsontable.helper.createSpreadsheetData(4, 4),
         contextMenu: true,
         height: 100,
@@ -474,12 +455,12 @@
               },
               submenu: {
                 items: [
-                  {key: 'alignment:left', name: 'Align to LEFT'}
-                ]
-              }
-            }
-          }
-        }
+                  { key: 'alignment:left', name: 'Align to LEFT' },
+                ],
+              },
+            },
+          },
+        },
       });
 
       contextMenu();
@@ -506,9 +487,9 @@
               },
               submenu: {
                 items: [
-                  {key: 'alignment:left', name: 'Align to LEFT'}
-                ]
-              }
+                  { key: 'alignment:left', name: 'Align to LEFT' },
+                ],
+              },
             },
             custom1: {
               name() {
@@ -516,9 +497,9 @@
               },
               submenu: {
                 items: [
-                  {key: 'custom1:test', name: 'Test1'}
-                ]
-              }
+                  { key: 'custom1:test', name: 'Test1' },
+                ],
+              },
             },
             custom2: {
               name() {
@@ -526,12 +507,12 @@
               },
               submenu: {
                 items: [
-                  {key: 'custom2:test', name: 'Test2'}
-                ]
-              }
-            }
-          }
-        }
+                  { key: 'custom2:test', name: 'Test2' },
+                ],
+              },
+            },
+          },
+        },
       });
 
       contextMenu();
@@ -580,13 +561,8 @@
       expect(contextSubMenu.offset().left).toBeLessThan(contextMenuRoot.offset().left - contextSubMenu.width() + 30); // 30 - scroll
     });
 
-<<<<<<< HEAD
-    it('should open subMenu on the right of main menu if there\'s free space', (done) => {
-      handsontable({
-=======
     it('should open subMenu on the right of main menu if there\'s free space', async () => {
-      var hot = handsontable({
->>>>>>> 505846fc
+      handsontable({
         data: Handsontable.helper.createSpreadsheetData(4, Math.floor(window.innerWidth / 50)),
         contextMenu: true,
         width: window.innerWidth,
@@ -610,13 +586,8 @@
       expect(contextSubMenu.offset().left).toBeGreaterThan(contextMenuRoot.offset().left + contextMenuRoot.width() - 30); // 30 - scroll
     });
 
-<<<<<<< HEAD
-    it('should open subMenu on the left-bottom of main menu if there\'s free space', (done) => {
-      handsontable({
-=======
     it('should open subMenu on the left-bottom of main menu if there\'s free space', async () => {
-      var hot = handsontable({
->>>>>>> 505846fc
+      handsontable({
         data: Handsontable.helper.createSpreadsheetData(Math.floor(window.innerHeight / 23), Math.floor(window.innerWidth / 50)),
         contextMenu: true,
         height: window.innerHeight,
@@ -642,13 +613,8 @@
       expect(parseInt(contextSubMenu.offset().left, 10)).toBeLessThan(contextMenuRoot.offset().left - contextSubMenu.width() + 30); // 30 - scroll
     });
 
-<<<<<<< HEAD
-    it('should open subMenu on the right-bottom of main menu if there\'s free space', (done) => {
-      handsontable({
-=======
     it('should open subMenu on the right-bottom of main menu if there\'s free space', async () => {
-      var hot = handsontable({
->>>>>>> 505846fc
+      handsontable({
         data: Handsontable.helper.createSpreadsheetData(Math.floor(window.innerHeight / 23), Math.floor(window.innerWidth / 50)),
         contextMenu: true,
         height: window.innerHeight,
@@ -675,13 +641,8 @@
       expect(parseInt(contextSubMenu.offset().left, 10)).toBeGreaterThan(contextMenuRoot.offset().left + contextMenuRoot.width() - 30); // 30 - scroll
     });
 
-<<<<<<< HEAD
-    it('should open subMenu on the left-top of main menu if there\'s no free space on bottom', (done) => {
-      handsontable({
-=======
     it('should open subMenu on the left-top of main menu if there\'s no free space on bottom', async () => {
-      var hot = handsontable({
->>>>>>> 505846fc
+      handsontable({
         data: Handsontable.helper.createSpreadsheetData(Math.floor(window.innerHeight / 23), Math.floor(window.innerWidth / 50)),
         contextMenu: true,
         height: window.innerHeight,
@@ -706,13 +667,8 @@
       expect(contextSubMenu.offset().left).toBeLessThan(contextMenuRoot.offset().left - contextSubMenu.width() + 30); // 30 - scroll
     });
 
-<<<<<<< HEAD
-    it('should open subMenu on the right-top of main menu if there\'s no free space on bottom', (done) => {
-      handsontable({
-=======
     it('should open subMenu on the right-top of main menu if there\'s no free space on bottom', async () => {
-      var hot = handsontable({
->>>>>>> 505846fc
+      handsontable({
         data: Handsontable.helper.createSpreadsheetData(Math.floor(window.innerHeight / 23), Math.floor(window.innerWidth / 50)),
         contextMenu: true,
         height: window.innerHeight,
@@ -1085,12 +1041,8 @@
 
       cell.simulate('mousedown', { which: 3 });
       contextMenu(cell[0]);
-<<<<<<< HEAD
       $('.htContextMenu .ht_master .htCore').find('tbody td').not('.htSeparator').eq(3)
-        .simulate('mousedown'); // Insert column on the left
-=======
-      $('.htContextMenu .ht_master .htCore').find('tbody td').not('.htSeparator').eq(3).simulate('mousedown'); // Insert column left
->>>>>>> 505846fc
+        .simulate('mousedown'); // Insert column left
 
       expect(afterCreateColCallback).toHaveBeenCalledWith(0, 1, 'ContextMenu.columnRight', undefined, undefined, undefined);
       expect(countCols()).toEqual(1);
@@ -1160,12 +1112,8 @@
 
       cell.simulate('mousedown', { which: 3 });
       contextMenu(cell[0]);
-<<<<<<< HEAD
       $('.htContextMenu .ht_master .htCore').find('tbody td').not('.htSeparator').eq(3)
-        .simulate('mousedown'); // Insert column on the right
-=======
-      $('.htContextMenu .ht_master .htCore').find('tbody td').not('.htSeparator').eq(3).simulate('mousedown'); // Insert column right
->>>>>>> 505846fc
+        .simulate('mousedown'); // Insert column right
 
       expect(afterCreateColCallback).toHaveBeenCalledWith(0, 1, 'ContextMenu.columnRight', undefined, undefined, undefined);
       expect(countCols()).toEqual(1);
@@ -1845,10 +1793,10 @@
 
                 return 'Example';
               },
-            }
-          }
+            },
+          },
         },
-        height: 100
+        height: 100,
       });
 
       contextMenu();
