--- conflicted
+++ resolved
@@ -206,11 +206,11 @@
     }
     //var $td = $(this.TD); //because old td may have been scrolled out with scrollViewport
 
-<<<<<<< HEAD
     var currentOffset = Handsontable.Dom.offset(this.TD),
       containerOffset = Handsontable.Dom.offset(this.instance.rootElement),
-      editTop = currentOffset.top - containerOffset.top - 1,
-      editLeft = currentOffset.left - containerOffset.left - 1,
+	  scrollableContainer = Handsontable.Dom.getScrollableElement(this.TD),
+      editTop = currentOffset.top - containerOffset.top - 1 - (scrollableContainer.scrollTop || 0),
+      editLeft = currentOffset.left - containerOffset.left - 1 - (scrollableContainer.scrollLeft || 0),
 
       settings = this.instance.getSettings(),
       rowHeadersCount = settings.rowHeaders  ? 1 : 0,
@@ -218,20 +218,6 @@
       editorSection = this.checkEditorSection(),
       backgroundColor = this.TD.style.backgroundColor,
       cssTransformOffset;
-=======
-    var currentOffset = Handsontable.Dom.offset(this.TD);
-    var containerOffset = Handsontable.Dom.offset(this.instance.rootElement);
-    var scrollableContainer = Handsontable.Dom.getScrollableElement(this.TD);
-
-    var editTop = currentOffset.top - containerOffset.top - 1 - (scrollableContainer.scrollTop || 0);
-    var editLeft = currentOffset.left - containerOffset.left - 1 - (scrollableContainer.scrollLeft || 0);
-
-    var settings = this.instance.getSettings();
-    var rowHeadersCount = settings.rowHeaders  ? 1 : 0;
-    var colHeadersCount = settings.colHeaders  ? 1 : 0;
-    var editorSection = this.checkEditorSection();
-    var cssTransformOffset;
->>>>>>> 7dcf68bd
 
     // TODO: Refactor this to the new instance.getCell method (from #ply-59), after 0.12.1 is released
     switch(editorSection) {
