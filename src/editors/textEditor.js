--- conflicted
+++ resolved
@@ -93,15 +93,9 @@
       }
       break;
 
-<<<<<<< HEAD
     case KEY_CODES.ENTER: {
       let isMultipleSelection = this.selection.isMultiple();
 
-=======
-    case KEY_CODES.ENTER:
-      var selected = that.instance.getSelectedLast();
-      var isMultipleSelection = !(selected[0] === selected[2] && selected[1] === selected[3]);
->>>>>>> ae7e5079
       if ((ctrlDown && !isMultipleSelection) || event.altKey) { // if ctrl+enter or alt+enter, add new line
         if (that.isOpened()) {
           let caretPosition = getCaretPosition(that.TEXTAREA);
