--- conflicted
+++ resolved
@@ -91,34 +91,15 @@
   document.body.appendChild(this.editorContainer);
 };
 
-<<<<<<< HEAD
-    if (event.target !== that.TEXTAREA || event.isImmediatePropagationStopped()) {
-      return;
-    }
-=======
 MobileTextEditor.prototype.onBeforeKeyDown = function (event) {
   var instance = this;
   var that = instance.getActiveEditor();
->>>>>>> 0c1bb03d
 
   dom.enableImmediatePropagation(event);
 
-<<<<<<< HEAD
-    switch (event.keyCode) {
-      case keyCodes.ENTER:
-        that.close();
-        event.preventDefault(); //don't add newline to field
-        break;
-      case keyCodes.BACKSPACE:
-        event.stopImmediatePropagation(); //backspace, delete, home, end should only work locally when cell is edited (not in table context)
-        break;
-    }
-  };
-=======
   if (event.target !== that.TEXTAREA || event.isImmediatePropagationStopped()){
     return;
   }
->>>>>>> 0c1bb03d
 
   var keyCodes = helper.keyCode;
 
@@ -136,17 +117,10 @@
 MobileTextEditor.prototype.open = function () {
   this.instance.addHook('beforeKeyDown', this.onBeforeKeyDown);
 
-<<<<<<< HEAD
-  MobileTextEditor.prototype.focus = function () {
-    this.TEXTAREA.focus();
-    Handsontable.Dom.setCaretPosition(this.TEXTAREA, this.TEXTAREA.value.length);
-  };
-=======
   dom.addClass(this.editorContainer, 'active');
   //this.updateEditorDimensions();
   //this.scrollToView();
   dom.removeClass(this.cellPointer, 'hidden');
->>>>>>> 0c1bb03d
 
   this.updateEditorPosition();
 };
@@ -160,18 +134,6 @@
   this.TEXTAREA.blur();
   this.instance.removeHook('beforeKeyDown', this.onBeforeKeyDown);
 
-<<<<<<< HEAD
-  MobileTextEditor.prototype.hideCellPointer = function () {
-    if (!Handsontable.Dom.hasClass(this.cellPointer, 'hidden')) {
-      Handsontable.Dom.addClass(this.cellPointer, 'hidden');
-    }
-  };
-
-  MobileTextEditor.prototype.updateEditorPosition = function (x, y) {
-    if (x && y) {
-      x = parseInt(x, 10);
-      y = parseInt(y, 10);
-=======
   dom.removeClass(this.editorContainer, 'active');
 };
 
@@ -179,7 +141,6 @@
   var coords = this.instance.getSelectedRange().highlight;
   this.instance.view.scrollViewport(coords);
 };
->>>>>>> 0c1bb03d
 
 MobileTextEditor.prototype.hideCellPointer = function () {
   if(!dom.hasClass(this.cellPointer, 'hidden')) {
@@ -187,146 +148,6 @@
   }
 };
 
-<<<<<<< HEAD
-    } else {
-      var selection = this.instance.getSelected()
-        , selectedCell = this.instance.getCell(selection[0], selection[1]);
-
-      //cache sizes
-      if (!domDimensionsCache.cellPointer) {
-        domDimensionsCache.cellPointer = {
-          height: Handsontable.Dom.outerHeight(this.cellPointer),
-          width: Handsontable.Dom.outerWidth(this.cellPointer)
-        };
-      }
-      if (!domDimensionsCache.editorContainer) {
-        domDimensionsCache.editorContainer = {
-          width: Handsontable.Dom.outerWidth(this.editorContainer)
-        };
-      }
-
-      if (selectedCell !== undefined) {
-        var scrollLeft = this.instance.view.wt.wtScrollbars.horizontal.scrollHandler == window ?
-          0 : Handsontable.Dom.getScrollLeft(this.instance.view.wt.wtScrollbars.horizontal.scrollHandler);
-        var scrollTop = this.instance.view.wt.wtScrollbars.vertical.scrollHandler == window ?
-          0 : Handsontable.Dom.getScrollTop(this.instance.view.wt.wtScrollbars.vertical.scrollHandler);
-
-        var selectedCellOffset = Handsontable.Dom.offset(selectedCell)
-          , selectedCellWidth = Handsontable.Dom.outerWidth(selectedCell)
-          , currentScrollPosition = {
-            x: scrollLeft,
-            y: scrollTop
-          };
-
-        this.editorContainer.style.top = parseInt(selectedCellOffset.top + Handsontable.Dom.outerHeight(selectedCell) -
-        currentScrollPosition.y + domDimensionsCache.cellPointer.height, 10) + "px";
-        this.editorContainer.style.left = parseInt((window.innerWidth / 2) -
-        (domDimensionsCache.editorContainer.width / 2), 10) + "px";
-
-        if (selectedCellOffset.left + selectedCellWidth / 2 > parseInt(this.editorContainer.style.left, 10) + domDimensionsCache.editorContainer.width) {
-          this.editorContainer.style.left = window.innerWidth - domDimensionsCache.editorContainer.width + "px";
-        } else if (selectedCellOffset.left + selectedCellWidth / 2 < parseInt(this.editorContainer.style.left, 10) + 20) {
-          this.editorContainer.style.left = 0 + "px";
-        }
-
-        this.cellPointer.style.left = parseInt(selectedCellOffset.left - (domDimensionsCache.cellPointer.width / 2) -
-        Handsontable.Dom.offset(this.editorContainer).left + (selectedCellWidth / 2) - currentScrollPosition.x, 10) + "px";
-      }
-    }
-  };
-
-
-  // For the optional dont-affect-editor-by-zooming feature:
-
-  //MobileTextEditor.prototype.updateEditorDimensions = function () {
-  //  if(!this.beginningWindowWidth) {
-  //    this.beginningWindowWidth = window.innerWidth;
-  //    this.beginningEditorWidth = Handsontable.Dom.outerWidth(this.editorContainer);
-  //    this.scaleRatio = this.beginningEditorWidth / this.beginningWindowWidth;
-  //
-  //    this.editorContainer.style.width = this.beginningEditorWidth + "px";
-  //    return;
-  //  }
-  //
-  //  var currentScaleRatio = this.beginningEditorWidth / window.innerWidth;
-  //  //if(currentScaleRatio > this.scaleRatio + 0.2 || currentScaleRatio < this.scaleRatio - 0.2) {
-  //  if(currentScaleRatio != this.scaleRatio) {
-  //    this.editorContainer.style["zoom"] = (1 - ((currentScaleRatio * this.scaleRatio) - this.scaleRatio)) * 100 + "%";
-  //  }
-  //
-  //};
-
-  MobileTextEditor.prototype.updateEditorData = function () {
-    var selected = this.instance.getSelected()
-      , selectedValue = this.instance.getDataAtCell(selected[0], selected[1]);
-
-    this.row = selected[0];
-    this.col = selected[1];
-    this.setValue(selectedValue);
-    this.updateEditorPosition();
-  };
-
-  MobileTextEditor.prototype.prepareAndSave = function () {
-    var val;
-
-    if (!this.valueChanged()) {
-      return true;
-    }
-
-    if (this.instance.getSettings().trimWhitespace) {
-      val = [
-        [String.prototype.trim.call(this.getValue())]
-      ];
-    } else {
-      val = [
-        [this.getValue()]
-      ];
-    }
-
-
-    this.saveValue(val);
-  };
-
-  MobileTextEditor.prototype.bindEvents = function () {
-    var that = this;
-
-    this.eventManager.addEventListener(this.controls.leftButton, "touchend", function (event) {
-      that.prepareAndSave();
-      that.instance.selection.transformStart(0, -1, null, true);
-      that.updateEditorData();
-      event.preventDefault();
-    });
-    this.eventManager.addEventListener(this.controls.rightButton, "touchend", function (event) {
-      that.prepareAndSave();
-      that.instance.selection.transformStart(0, 1, null, true);
-      that.updateEditorData();
-      event.preventDefault();
-    });
-    this.eventManager.addEventListener(this.controls.upButton, "touchend", function (event) {
-      that.prepareAndSave();
-      that.instance.selection.transformStart(-1, 0, null, true);
-      that.updateEditorData();
-      event.preventDefault();
-    });
-    this.eventManager.addEventListener(this.controls.downButton, "touchend", function (event) {
-      that.prepareAndSave();
-      that.instance.selection.transformStart(1, 0, null, true);
-      that.updateEditorData();
-      event.preventDefault();
-    });
-
-    this.eventManager.addEventListener(this.moveHandle, "touchstart", function (event) {
-      if (event.touches.length == 1) {
-        var touch = event.touches[0]
-          , onTouchPosition = {
-            x: that.editorContainer.offsetLeft,
-            y: that.editorContainer.offsetTop
-          }
-          , onTouchOffset = {
-            x: touch.pageX - onTouchPosition.x,
-            y: touch.pageY - onTouchPosition.y
-          };
-=======
 MobileTextEditor.prototype.updateEditorPosition = function (x, y) {
   if(x && y) {
     x = parseInt(x, 10);
@@ -354,9 +175,9 @@
 
     if(selectedCell !== undefined) {
       var scrollLeft = this.instance.view.wt.wtScrollbars.horizontal.scrollHandler == window ?
-            0 : dom.getScrollLeft(this.instance.view.wt.wtScrollbars.horizontal.scrollHandler);
+        0 : dom.getScrollLeft(this.instance.view.wt.wtScrollbars.horizontal.scrollHandler);
       var scrollTop = this.instance.view.wt.wtScrollbars.vertical.scrollHandler == window ?
-            0 : dom.getScrollTop(this.instance.view.wt.wtScrollbars.vertical.scrollHandler);
+        0 : dom.getScrollTop(this.instance.view.wt.wtScrollbars.vertical.scrollHandler);
 
       var selectedCellOffset = dom.offset(selectedCell)
         , selectedCellWidth = dom.outerWidth(selectedCell)
@@ -364,12 +185,11 @@
           x: scrollLeft,
           y: scrollTop
         };
->>>>>>> 0c1bb03d
 
       this.editorContainer.style.top = parseInt(selectedCellOffset.top + dom.outerHeight(selectedCell) -
-          currentScrollPosition.y + domDimensionsCache.cellPointer.height, 10) + "px";
+      currentScrollPosition.y + domDimensionsCache.cellPointer.height, 10) + "px";
       this.editorContainer.style.left = parseInt((window.innerWidth / 2) -
-          (domDimensionsCache.editorContainer.width / 2) ,10) + "px";
+      (domDimensionsCache.editorContainer.width / 2) ,10) + "px";
 
       if(selectedCellOffset.left + selectedCellWidth / 2 > parseInt(this.editorContainer.style.left,10) + domDimensionsCache.editorContainer.width) {
         this.editorContainer.style.left = window.innerWidth - domDimensionsCache.editorContainer.width + "px";
@@ -377,18 +197,8 @@
         this.editorContainer.style.left = 0 + "px";
       }
 
-<<<<<<< HEAD
-    this.eventManager.addEventListener(document.body, "touchend", function (event) {
-      if (!Handsontable.Dom.isChildOf(event.target, that.editorContainer) && !Handsontable.Dom.isChildOf(event.target, that.instance.rootElement)) {
-        that.close();
-      }
-    });
-
-    this.eventManager.addEventListener(this.instance.view.wt.wtScrollbars.horizontal.scrollHandler, "scroll", function (event) {
-      if (that.instance.view.wt.wtScrollbars.horizontal.scrollHandler != window) {
-=======
       this.cellPointer.style.left = parseInt(selectedCellOffset.left - (domDimensionsCache.cellPointer.width / 2) -
-          dom.offset(this.editorContainer).left + (selectedCellWidth / 2) - currentScrollPosition.x ,10) + "px";
+      dom.offset(this.editorContainer).left + (selectedCellWidth / 2) - currentScrollPosition.x ,10) + "px";
     }
   }
 };
@@ -425,14 +235,21 @@
 };
 
 MobileTextEditor.prototype.prepareAndSave = function () {
-
-  if(!this.valueChanged()) {
+  var val;
+
+  if (!this.valueChanged()) {
     return true;
   }
 
-  var val = [
-    [String.prototype.trim.call(this.getValue())]
-  ];
+  if (this.instance.getSettings().trimWhitespace) {
+    val = [
+      [String.prototype.trim.call(this.getValue())]
+    ];
+  } else {
+    val = [
+      [this.getValue()]
+    ];
+  }
 
   this.saveValue(val);
 };
@@ -469,32 +286,23 @@
     if (event.touches.length == 1) {
       var touch = event.touches[0]
         , onTouchPosition = {
-        x: that.editorContainer.offsetLeft,
-        y: that.editorContainer.offsetTop
-      }
+          x: that.editorContainer.offsetLeft,
+          y: that.editorContainer.offsetTop
+        }
         , onTouchOffset = {
-        x: touch.pageX - onTouchPosition.x,
-        y: touch.pageY - onTouchPosition.y
-      };
+          x: touch.pageX - onTouchPosition.x,
+          y: touch.pageY - onTouchPosition.y
+        };
 
       that.eventManager.addEventListener(this, "touchmove", function (event) {
         var touch = event.touches[0];
         that.updateEditorPosition(touch.pageX - onTouchOffset.x, touch.pageY - onTouchOffset.y);
->>>>>>> 0c1bb03d
         that.hideCellPointer();
         event.preventDefault();
       });
 
-<<<<<<< HEAD
-    this.eventManager.addEventListener(this.instance.view.wt.wtScrollbars.vertical.scrollHandler, "scroll", function (event) {
-      if (that.instance.view.wt.wtScrollbars.vertical.scrollHandler != window) {
-        that.hideCellPointer();
-      }
-    });
-=======
-    }
-  });
->>>>>>> 0c1bb03d
+    }
+  });
 
   this.eventManager.addEventListener(document.body, "touchend", function (event) {
     if(!dom.isChildOf(event.target, that.editorContainer) && !dom.isChildOf(event.target, that.instance.rootElement)) {
@@ -519,11 +327,7 @@
 MobileTextEditor.prototype.destroy = function () {
   this.eventManager.clear();
 
-<<<<<<< HEAD
-})(Handsontable);
-=======
   this.editorContainer.parentNode.removeChild(this.editorContainer);
 };
 
-registerEditor('mobile', MobileTextEditor);
->>>>>>> 0c1bb03d
+registerEditor('mobile', MobileTextEditor);