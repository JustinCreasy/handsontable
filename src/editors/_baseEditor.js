import { CellCoords } from './../3rdparty/walkontable/src';
import { stringify } from './../helpers/mixed';

export const EditorState = {
  VIRGIN: 'STATE_VIRGIN', // before editing
  EDITING: 'STATE_EDITING',
  WAITING: 'STATE_WAITING', // waiting for async validation
  FINISHED: 'STATE_FINISHED',
};

function BaseEditor(instance) {
  this.instance = instance;
  this.state = EditorState.VIRGIN;

  this._opened = false;
  this._fullEditMode = false;
  this._closeCallback = null;

  this.init();
}

BaseEditor.prototype._fireCallbacks = function (result) {
  if (this._closeCallback) {
    this._closeCallback(result);
    this._closeCallback = null;
  }
};

BaseEditor.prototype.init = function () {};

BaseEditor.prototype.getValue = function () {
  throw Error('Editor getValue() method unimplemented');
};

BaseEditor.prototype.setValue = function () {
  throw Error('Editor setValue() method unimplemented');
};

BaseEditor.prototype.open = function () {
  throw Error('Editor open() method unimplemented');
};

BaseEditor.prototype.close = function () {
  throw Error('Editor close() method unimplemented');
};

BaseEditor.prototype.prepare = function (row, col, prop, td, originalValue, cellProperties) {
  this.TD = td;
  this.row = row;
  this.col = col;
  this.prop = prop;
  this.originalValue = originalValue;
  this.cellProperties = cellProperties;
  this.state = EditorState.VIRGIN;
};

BaseEditor.prototype.extend = function () {
  var baseClass = this.constructor;

  function Editor(...args) {
    baseClass.apply(this, args);
  }

  function inherit(Child, Parent) {
    function Bridge() {}
    Bridge.prototype = Parent.prototype;
    Child.prototype = new Bridge();
    Child.prototype.constructor = Child;

    return Child;
  }

  return inherit(Editor, baseClass);
};

BaseEditor.prototype.saveValue = function (value, ctrlDown) {
  let selection;

  // if ctrl+enter and multiple cells selected, behave like Excel (finish editing and apply to all cells)
  if (ctrlDown) {
    selection = this.instance.getSelected();

    if (selection[0] > selection[2]) {
      [selection[2], selection[0]] = [selection[0], selection[2]];
    }
    if (selection[1] > selection[3]) {
      [selection[3], selection[1]] = [selection[1], selection[3]];
    }

  } else {
    selection = [this.row, this.col, null, null];
  }

  this.instance.populateFromArray(selection[0], selection[1], value, selection[2], selection[3], 'edit');
};

<<<<<<< HEAD
BaseEditor.prototype.beginEditing = function (initialValue, event) {
=======
BaseEditor.prototype.beginEditing = function(newInitialValue, event) {
>>>>>>> 505846fc
  if (this.state !== EditorState.VIRGIN) {
    return;
  }
  this.instance.view.scrollViewport(new CellCoords(this.row, this.col));
  this.instance.view.render();
  this.state = EditorState.EDITING;

<<<<<<< HEAD
  initialValue = typeof initialValue === 'string' ? initialValue : this.originalValue;
  this.setValue(stringify(initialValue));
=======
  newInitialValue = typeof newInitialValue === 'string' ? newInitialValue : this.originalValue;
  this.setValue(stringify(newInitialValue));
>>>>>>> 505846fc

  this.open(event);
  this._opened = true;
  this.focus();

  // only rerender the selections (FillHandle should disappear when beginediting is triggered)
  this.instance.view.render();

  this.instance.runHooks('afterBeginEditing', this.row, this.col);
};

BaseEditor.prototype.finishEditing = function (restoreOriginalValue, ctrlDown, callback) {
  var _this = this,
    val;

  if (callback) {
    var previousCloseCallback = this._closeCallback;

    this._closeCallback = function (result) {
      if (previousCloseCallback) {
        previousCloseCallback(result);
      }

      callback(result);
      _this.instance.view.render();
    };
  }

  if (this.isWaiting()) {
    return;
  }

  if (this.state === EditorState.VIRGIN) {
    this.instance._registerTimeout(setTimeout(() => {
      _this._fireCallbacks(true);
    }, 0));

    return;
  }

  if (this.state === EditorState.EDITING) {
    if (restoreOriginalValue) {
      this.cancelChanges();
      this.instance.view.render();

      return;
    }

    let value = this.getValue();

    if (this.instance.getSettings().trimWhitespace) {
      // We trim only string values
      val = [
        [typeof value === 'string' ? String.prototype.trim.call(value || '') : value],
      ];
    } else {
      val = [
        [value],
      ];
    }

    this.state = EditorState.WAITING;
    this.saveValue(val, ctrlDown);

    if (this.instance.getCellValidator(this.cellProperties)) {
      this.instance.addHookOnce('postAfterValidate', (result) => {
        _this.state = EditorState.FINISHED;
        _this.discardEditor(result);
      });
    } else {
      this.state = EditorState.FINISHED;
      this.discardEditor(true);
    }
  }
};

BaseEditor.prototype.cancelChanges = function () {
  this.state = EditorState.FINISHED;
  this.discardEditor();
};

BaseEditor.prototype.discardEditor = function (result) {
  if (this.state !== EditorState.FINISHED) {
    return;
  }
  // validator was defined and failed
  if (result === false && this.cellProperties.allowInvalid !== true) {
    this.instance.selectCell(this.row, this.col);
    this.focus();
    this.state = EditorState.EDITING;
    this._fireCallbacks(false);

  } else {
    this.close();
    this._opened = false;
    this._fullEditMode = false;
    this.state = EditorState.VIRGIN;
    this._fireCallbacks(true);
  }
};

/**
 * Switch editor into full edit mode. In this state navigation keys don't close editor. This mode is activated
 * automatically after hit ENTER or F2 key on the cell or while editing cell press F2 key.
 */
BaseEditor.prototype.enableFullEditMode = function () {
  this._fullEditMode = true;
};

/**
 * Checks if editor is in full edit mode.
 *
 * @returns {Boolean}
 */
BaseEditor.prototype.isInFullEditMode = function () {
  return this._fullEditMode;
};

BaseEditor.prototype.isOpened = function () {
  return this._opened;
};

BaseEditor.prototype.isWaiting = function () {
  return this.state === EditorState.WAITING;
};

BaseEditor.prototype.checkEditorSection = function () {
  var totalRows = this.instance.countRows();
  var section = '';

  if (this.row < this.instance.getSettings().fixedRowsTop) {
    if (this.col < this.instance.getSettings().fixedColumnsLeft) {
      section = 'top-left-corner';
    } else {
      section = 'top';
    }
  } else if (this.instance.getSettings().fixedRowsBottom && this.row >= totalRows - this.instance.getSettings().fixedRowsBottom) {
    if (this.col < this.instance.getSettings().fixedColumnsLeft) {
      section = 'bottom-left-corner';
    } else {
      section = 'bottom';
    }
  } else if (this.col < this.instance.getSettings().fixedColumnsLeft) {
    section = 'left';
  }

  return section;
};

export default BaseEditor;<|MERGE_RESOLUTION|>--- conflicted
+++ resolved
@@ -94,11 +94,7 @@
   this.instance.populateFromArray(selection[0], selection[1], value, selection[2], selection[3], 'edit');
 };
 
-<<<<<<< HEAD
-BaseEditor.prototype.beginEditing = function (initialValue, event) {
-=======
-BaseEditor.prototype.beginEditing = function(newInitialValue, event) {
->>>>>>> 505846fc
+BaseEditor.prototype.beginEditing = function (newInitialValue, event) {
   if (this.state !== EditorState.VIRGIN) {
     return;
   }
@@ -106,13 +102,8 @@
   this.instance.view.render();
   this.state = EditorState.EDITING;
 
-<<<<<<< HEAD
-  initialValue = typeof initialValue === 'string' ? initialValue : this.originalValue;
-  this.setValue(stringify(initialValue));
-=======
   newInitialValue = typeof newInitialValue === 'string' ? newInitialValue : this.originalValue;
   this.setValue(stringify(newInitialValue));
->>>>>>> 505846fc
 
   this.open(event);
   this._opened = true;
