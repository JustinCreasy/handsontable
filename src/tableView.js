--- conflicted
+++ resolved
@@ -80,13 +80,8 @@
     return isMouseDown;
   };
 
-<<<<<<< HEAD
   this.eventManager.addEventListener(document.documentElement, 'mouseup', (event) => {
-    if (instance.selection.isInProgress() && event.which === 1) { // is left mouse button
-=======
-  this.eventManager.addEventListener(document.documentElement, 'mouseup', function(event) {
     if (instance.selection.isInProgress() && isLeftClick(event)) { // is left mouse button
->>>>>>> 505846fc
       instance.selection.finish();
     }
 
