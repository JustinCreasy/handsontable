.handsontable {
  position: relative;
}

.handsontable .hide{
  display: none;
}

.handsontable .relative {
  position: relative;
}

.handsontable.htAutoSize {
  visibility: hidden;
  left: -99000px;
  position: absolute;
  top: -99000px;
}

.handsontable .wtHider {
  width: 0;
}

.handsontable .wtSpreader {
  position: relative;
  width: 0; /*must be 0, otherwise blank space appears in scroll demo after scrolling max to the right */
  height: auto;
}

.handsontable table,
.handsontable tbody,
.handsontable thead,
.handsontable td,
.handsontable th,
.handsontable input,
.handsontable textarea,
.handsontable div {
  box-sizing: content-box;
  -webkit-box-sizing: content-box;
  -moz-box-sizing: content-box;
}

.handsontable input,
.handsontable textarea {
  min-height: initial;
}

.handsontable table.htCore {
  border-collapse: separate;
  /* it must be separate, otherwise there are offset miscalculations in WebKit: http://stackoverflow.com/questions/2655987/border-collapse-differences-in-ff-and-webkit */
  /* this actually only changes appearance of user selection - does not make text unselectable */
  /* -webkit-user-select: none;
  -khtml-user-select: none;
  -moz-user-select: none;
  -o-user-select: none;
  -ms-user-select: none;
  user-select: none; */ /* no browser supports unprefixed version */
  border-spacing: 0;
  margin: 0;
  border-width: 0;
  table-layout: fixed;
  width: 0;
  outline-width: 0;
  cursor: default;
  /* reset bootstrap table style. for more info see: https://github.com/handsontable/handsontable/issues/224 */
  max-width: none;
  max-height: none;
}

.handsontable col {
  width: 50px;
}

.handsontable col.rowHeader {
  width: 50px;
}

.handsontable th,
.handsontable td {
  border-top-width: 0;
  border-left-width: 0;
  border-right: 1px solid #CCC;
  border-bottom: 1px solid #CCC;
  height: 22px;
  empty-cells: show;
  line-height: 21px;
  padding: 0 4px 0 4px;
  /* top, bottom padding different than 0 is handled poorly by FF with HTML5 doctype */
  background-color: #FFF;
  vertical-align: top;
  overflow: hidden;
  outline-width: 0;
  white-space: pre-line;
  /* preserve new line character in cell */
  background-clip: padding-box;
	
	/*JENZABAR CUSTOM: */
  word-wrap: break-word;
}

/*JENZABAR CUSTOM: start */
.handsontable td.success {
    border: 1px solid #007504 !important;
    background-color: #def8df !important;
    color: #000000;
}

.handsontable td.danger {
    border: 1px solid #ba0000 !important;
    background-color: #ffd5d5 !important;
    color: #000000;
}

.handsontable td.caution {
    border: 1px solid #965800 !important;
    background-color: #FFEED2 !important;
    color: #000000;
}

.handsontable td.danger2 {
    border: 5px solid #ba0000 !important;
    background-color: #F1F1F1 !important;
    color: #000000;
}

.ht_clone_bottom tr:first-child td, .ht_clone_bottom_left_corner tr:first-child td/*, .ht_clone_bottom_left_corner tr:first-child th*/ {
    border-top: 1px solid #000000 !important;
    font-weight: bold;
    color: #000;
}

.ht_clone_bottom_left_corner tr:first-child th {
    border-top: 1px solid #000000 !important;
    font-weight: bold;
}
/*JENZABAR CUSTOM: end */

.handsontable td.htInvalid {
  background-color: #ff4c42 !important; /*gives priority over td.area selection background*/
}

.handsontable td.htNoWrap {
  white-space: nowrap;
}

.handsontable th:last-child {
  /*Foundation framework fix*/
  border-right: 1px solid #CCC;
  border-bottom: 1px solid #CCC;
}

.handsontable tr:first-child th.htNoFrame,
.handsontable th:first-child.htNoFrame,
.handsontable th.htNoFrame {
  border-left-width: 0;
  background-color: white;
  border-color: #FFF;
}

.handsontable th:first-child,
.handsontable th:nth-child(2),
.handsontable td:first-of-type,
.handsontable .htNoFrame + th,
.handsontable .htNoFrame + td {
  border-left: 1px solid #CCC;
}

.handsontable.htRowHeaders thead tr th:nth-child(2) {
  border-left: 1px solid #CCC;
}

.handsontable tr:first-child th,
.handsontable tr:first-child td {
  border-top: 1px solid #CCC;
}

.ht_master:not(.innerBorderLeft):not(.emptyColumns) ~ .handsontable tbody tr th,
.ht_master:not(.innerBorderLeft):not(.emptyColumns) ~ .handsontable:not(.ht_clone_top) thead tr th:first-child {
  border-right-width: 0;
}

.ht_master:not(.innerBorderTop) thead tr:last-child th,
.ht_master:not(.innerBorderTop) ~ .handsontable thead tr:last-child th,
.ht_master:not(.innerBorderTop) thead tr.lastChild th,
.ht_master:not(.innerBorderTop) ~ .handsontable thead tr.lastChild th {
  border-bottom-width: 0;
}

<<<<<<< HEAD
/*.handsontable th {
  background-color: #f3f3f3;
=======
.handsontable th {
  background-color: #f0f0f0;
>>>>>>> ced9e38f
  color: #222;
  text-align: center;
  font-weight: normal;
  white-space: nowrap;
}*/

.handsontable th {
    /*JENZABAR CUSTOM: */
    background-color: #F3F3F3;
    color: #000000;
    text-align: center;
    font-weight: normal;
    white-space: nowrap;
}

.handsontable thead th {
  padding: 0;
}

.handsontable th.active {
  background-color: #CCC;
}
.handsontable thead th .relative {
  padding: 2px 4px;
}

/* selection */
.handsontable tbody th.ht__highlight,
.handsontable thead th.ht__highlight {
  /* JENZABAR CUSTOM: */
  /*background-color: #dcdcdc;*/
  background-color: #d2d6db;
}
.handsontable.ht__selection--columns thead th.ht__highlight,
.handsontable.ht__selection--rows tbody th.ht__highlight {
  background-color: #8eb0e7;
  color: #000;
}

.handsontable td.highlight {
    /* JENZABAR CUSTOM: */ 
    background-color: #FFF;
}

#hot-display-license-info {
  font-size: 10px;
  color: #323232 ;
  padding: 5px 0 3px 0;
  font-family: Helvetica, Arial, sans-serif;
  text-align: left;
}

/* plugins */

/* row + column resizer*/
.handsontable .manualColumnResizer {
  position: fixed;
  top: 0;
  cursor: col-resize;
  z-index: 110;
  width: 5px;
  height: 25px;
}

.handsontable .manualRowResizer {
  position: fixed;
  left: 0;
  cursor: row-resize;
  z-index: 110;
  height: 5px;
  width: 50px;
}

.handsontable .manualColumnResizer:hover,
.handsontable .manualColumnResizer.active,
.handsontable .manualRowResizer:hover,
.handsontable .manualRowResizer.active {
  background-color: #34a9db;
}

.handsontable .manualColumnResizerGuide {
  position: fixed;
  right: 0;
  top: 0;
  background-color: #34a9db;
  display: none;
  width: 0;
  border-right: 1px dashed #777;
  margin-left: 5px;
}

.handsontable .manualRowResizerGuide {
  position: fixed;
  left: 0;
  bottom: 0;
  background-color: #34a9db;
  display: none;
  height: 0;
  border-bottom: 1px dashed #777;
  margin-top: 5px;
}

.handsontable .manualColumnResizerGuide.active,
.handsontable .manualRowResizerGuide.active {
  display: block;
  z-index: 199;
}

.handsontable .columnSorting {
  position: relative;
}

.handsontable .columnSorting:hover {
  text-decoration: underline;
  cursor: pointer;
}

.handsontable .columnSorting.ascending::after {
  content: '\25B2';
  color: #5f5f5f;
  position: absolute;
  right: -15px;
}

.handsontable .columnSorting.descending::after {
  content: '\25BC';
  color: #5f5f5f;
  position: absolute;
  right: -15px;
}

/* Selection */
.handsontable .wtBorder {
  position: absolute;
  font-size: 0;
	/*JENZABAR CUSTOM:*/
  background-color: rgba(82, 168,236,.8) !important;
}
.handsontable .wtBorder.hidden{
  display:none !important;
}

/*JENZABAR CUSTOM BEGIN:*/
.handsontable .wtBorder.success {
    position: absolute;
    font-size: 0;
    background-color: #007504 !important;
}
/*JENZABAR CUSTOM END*/

.handsontable td.area,
.handsontable td.area-1,
.handsontable td.area-2,
.handsontable td.area-3,
.handsontable td.area-4,
.handsontable td.area-5,
.handsontable td.area-6,
.handsontable td.area-7 {
  position: relative;
}

.handsontable td.area:before,
.handsontable td.area-1:before,
.handsontable td.area-2:before,
.handsontable td.area-3:before,
.handsontable td.area-4:before,
.handsontable td.area-5:before,
.handsontable td.area-6:before,
.handsontable td.area-7:before {
  content: '';
  position: absolute;
  top: 0;
  left: 0;
  right: 0;
  bottom: 0;
  bottom: -100%\9; /* Fix for IE9 to spread the ":before" pseudo element to 100% height of the parent element */
  background: #005eff;
}

/* Fix for IE10 and IE11 to spread the ":before" pseudo element to 100% height of the parent element */
@media screen and (-ms-high-contrast: active), (-ms-high-contrast: none) {
  .handsontable td.area:before,
  .handsontable td.area-1:before,
  .handsontable td.area-2:before,
  .handsontable td.area-3:before,
  .handsontable td.area-4:before,
  .handsontable td.area-5:before,
  .handsontable td.area-6:before,
  .handsontable td.area-7:before {
    bottom: -100%;
  }
}

.handsontable td.area:before {
  opacity: 0.1;
}
.handsontable td.area-1:before {
  opacity: 0.2;
}
.handsontable td.area-2:before {
  opacity: 0.27;
}
.handsontable td.area-3:before {
  opacity: 0.35;
}
.handsontable td.area-4:before {
  opacity: 0.41;
}
.handsontable td.area-5:before {
  opacity: 0.47;
}
.handsontable td.area-6:before {
  opacity: 0.54;
}
.handsontable td.area-7:before {
  opacity: 0.58;
}

.handsontable tbody th.ht__highlight,
.handsontable thead th.ht__highlight {
  background-color: #dcdcdc;
}

.handsontable tbody th.ht__active_highlight,
.handsontable thead th.ht__active_highlight {
  background-color: #8eb0e7;
  color: #000;
}

/* fill handle */

.handsontable .wtBorder.corner {
  font-size: 0;
  cursor: crosshair;
}

.handsontable .htBorder.htFillBorder {
  background: red;
  width: 1px;
  height: 1px;
}

.handsontableInput {
  border: none;
  outline-width: 0;
  margin: 0;
  padding: 1px 5px 0 5px;
  font-family: inherit;
  line-height: 21px;
  font-size: inherit;
  box-shadow: 0 0 0 2px #5292F7 inset;
  resize: none;
  /*below are needed to overwrite stuff added by jQuery UI Bootstrap theme*/
  display: block;
  color: #000;
  border-radius: 0;
  background-color: #FFF;
  /*overwrite styles potentionally made by a framework*/
}

.handsontableInputHolder {
  position: absolute;
  top: 0;
  left: 0;
  z-index: 104;
}

.htSelectEditor {
  -webkit-appearance: menulist-button !important;
  position: absolute;
  width: auto;
}

/*
TextRenderer readOnly cell
*/

.handsontable .htDimmed {
  color: #777;
}

.handsontable .htSubmenu {
  position: relative;
}

.handsontable .htSubmenu :after{
  content: '▶';
  color: #777;
  position: absolute;
  right: 5px;
  font-size: 9px;
}


/*
TextRenderer horizontal alignment
*/
.handsontable .htLeft{
  text-align: left;
}
.handsontable .htCenter{
  text-align: center;
}
.handsontable .htRight{
  text-align: right;
}
.handsontable .htJustify{
  text-align: justify;
}
/*
TextRenderer vertical alignment
*/
.handsontable .htTop{
  vertical-align: top;
}
.handsontable .htMiddle{
  vertical-align: middle;
}
.handsontable .htBottom{
  vertical-align: bottom;
}

/*
TextRenderer placeholder value
*/

.handsontable .htPlaceholder {
  color: #999;
}

/*
AutocompleteRenderer down arrow
*/

.handsontable .htAutocompleteArrow {
  float: right;
  font-size: 10px;
  color: #EEE;
  cursor: default;
  width: 16px;
  text-align: center;
}

.handsontable td .htAutocompleteArrow:hover {
  color: #777;
}

.handsontable td.area .htAutocompleteArrow {
  color: #d3d3d3;
}

/*
CheckboxRenderer
*/
.handsontable .htCheckboxRendererInput {
  display: inline-block;
  vertical-align: middle;
}
.handsontable .htCheckboxRendererInput.noValue {
  opacity: 0.5;
}
.handsontable .htCheckboxRendererLabel {
  cursor: pointer;
  display: inline-block;
  width: 100%;
}

/**
 * Handsontable in Handsontable
 */

.handsontable .handsontable.ht_clone_top .wtHider {
  padding: 0 0 5px 0;
}

/**
* Autocomplete Editor
*/
.handsontable .autocompleteEditor.handsontable {
  padding-right: 17px;
}
.handsontable .autocompleteEditor.handsontable.htMacScroll {
  padding-right: 15px;
}


/**
 * Handsontable listbox theme
 */

.handsontable.listbox {
  margin: 0;
}

.handsontable.listbox .ht_master table {
  border: 1px solid #ccc;
  border-collapse: separate;
  background: white;
}

.handsontable.listbox th,
.handsontable.listbox tr:first-child th,
.handsontable.listbox tr:last-child th,
.handsontable.listbox tr:first-child td,
.handsontable.listbox td {
  border-color: transparent;
}

.handsontable.listbox th,
.handsontable.listbox td {
  white-space: nowrap;
  text-overflow: ellipsis;
}

.handsontable.listbox td.htDimmed {
  cursor: default;
  color: inherit;
  font-style: inherit;
}

.handsontable.listbox .wtBorder {
  visibility: hidden;
}

.handsontable.listbox tr td.current,
.handsontable.listbox tr:hover td {
  background: #eee;
}

.ht_clone_top {
  z-index: 101;
}

.ht_clone_left {
  z-index: 102;
}

.ht_clone_top_left_corner,
.ht_clone_bottom_left_corner {
  z-index: 103;
}

.ht_clone_debug {
  z-index: 103;
}

.handsontable td.htSearchResult {
  background: #fcedd9;
  color: #583707;
}

/*
Cell borders
*/
.htBordered{
  /*box-sizing: border-box !important;*/
  border-width: 1px;
}
.htBordered.htTopBorderSolid {
  border-top-style: solid;
  border-top-color: #000;
}
.htBordered.htRightBorderSolid {
  border-right-style: solid;
  border-right-color: #000;
}
.htBordered.htBottomBorderSolid {
  border-bottom-style: solid;
  border-bottom-color: #000;
}
.htBordered.htLeftBorderSolid {
  border-left-style: solid;
  border-left-color: #000;
}

.handsontable tbody tr th:nth-last-child(2) {
  border-right: 1px solid #CCC;
}

.handsontable thead tr:nth-last-child(2) th.htGroupIndicatorContainer {
  border-bottom: 1px solid #CCC;
  padding-bottom: 5px;
}


.ht_clone_top_left_corner thead tr th:nth-last-child(2) {
  border-right: 1px solid #CCC;
}

.htCollapseButton {
  width: 10px;
  height: 10px;
  line-height: 10px;
  text-align: center;
  border-radius: 5px;
  border: 1px solid #f3f3f3;
  -webkit-box-shadow: 1px 1px 3px rgba(0, 0, 0, 0.4);
  box-shadow: 1px 1px 3px rgba(0, 0, 0, 0.4);
  cursor: pointer;
  margin-bottom: 3px;
  position: relative;
}

.htCollapseButton:after {
  content: "";
  height: 300%;
  width: 1px;
  display: block;
  background: #ccc;
  margin-left: 4px;
  position: absolute;
  /*top: -300%;*/
  bottom: 10px;
}


thead .htCollapseButton {
  right: 5px;
  position: absolute;
  top: 5px;
  background: #fff;
}

thead .htCollapseButton:after {
  height: 1px;
  width: 700%;
  right: 10px;
  top: 4px;
}

.handsontable tr th .htExpandButton {
  position: absolute;
  width: 10px;
  height: 10px;
  line-height: 10px;
  text-align: center;
  border-radius: 5px;
  border: 1px solid #f3f3f3;
  -webkit-box-shadow: 1px 1px 3px rgba(0, 0, 0, 0.4);
  box-shadow: 1px 1px 3px rgba(0, 0, 0, 0.4);
  cursor: pointer;
  top: 0;
  display: none;
}

.handsontable thead tr th .htExpandButton {
  /*left: 5px;*/
  top: 5px;
}

.handsontable tr th .htExpandButton.clickable {
  display: block;
}

.collapsibleIndicator {
  position: absolute;
  top: 50%;
  transform: translate(0% ,-50%);
  right: 5px;
  border: 1px solid #A6A6A6;
  line-height: 10px;
  color: #222;
  border-radius: 10px;
  font-size: 10px;
  width: 10px;
  height: 10px;
  cursor: pointer;
  -webkit-box-shadow: 0 0 0 6px rgba(238,238,238,1);
  -moz-box-shadow: 0 0 0 6px rgba(238,238,238,1);
  box-shadow: 0 0 0 6px rgba(238,238,238,1);
  background: #eee;
}

.handsontable col.hidden {
  width: 0 !important;
}

.handsontable table tr th.lightRightBorder {
  border-right: 1px solid #E6E6E6;
}

.handsontable tr.hidden,
.handsontable tr.hidden td,
.handsontable tr.hidden th {
  display: none;
}

.ht_master,
.ht_clone_left,
.ht_clone_top,
.ht_clone_bottom {
  overflow: hidden;
}

.ht_master .wtHolder {
  overflow: auto;
}

.handsontable .ht_master thead,
.handsontable .ht_master tr th,
.handsontable .ht_clone_left thead {
  visibility: hidden;
}

.ht_clone_top .wtHolder,
.ht_clone_left .wtHolder,
.ht_clone_bottom .wtHolder {
  overflow: hidden;
}<|MERGE_RESOLUTION|>--- conflicted
+++ resolved
@@ -186,13 +186,8 @@
   border-bottom-width: 0;
 }
 
-<<<<<<< HEAD
 /*.handsontable th {
-  background-color: #f3f3f3;
-=======
-.handsontable th {
   background-color: #f0f0f0;
->>>>>>> ced9e38f
   color: #222;
   text-align: center;
   font-weight: normal;
