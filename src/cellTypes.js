--- conflicted
+++ resolved
@@ -17,11 +17,15 @@
   editor: Handsontable.TextEditor
 };
 
-<<<<<<< HEAD
 Handsontable.NumericCell = {
   renderer: Handsontable.NumericRenderer,
   editor: Handsontable.TextEditor,
   dataType: 'number'
+};
+
+Handsontable.DateCell = {
+  renderer: Handsontable.AutocompleteRenderer, //displays small gray arrow on right side of the cell
+  editor: Handsontable.DateEditor
 };
 
 Handsontable.cellTypes = {
@@ -29,10 +33,4 @@
   checkbox: Handsontable.CheckboxCell,
   text: Handsontable.TextCell,
   numeric: Handsontable.NumericCell
-}
-=======
-Handsontable.DateCell = {
-  renderer: Handsontable.AutocompleteRenderer, //displays small gray arrow on right side of the cell
-  editor: Handsontable.DateEditor
-};
->>>>>>> a3670dc6
+}