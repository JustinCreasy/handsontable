--- conflicted
+++ resolved
@@ -136,21 +136,11 @@
         el.style.overflowY = 'hidden';
       }
 
-<<<<<<< HEAD
-      if(doObserve) {
+      if (doObserve) {
         observe(el, 'input', resize);
-=======
-      if (doObserve) {
-        observe(el, 'change', resize);
-        observe(el, 'cut', delayedResize);
-        observe(el, 'paste', delayedResize);
-        observe(el, 'drop', delayedResize);
-        observe(el, 'keydown', delayedResize);
-        observe(el, 'focus', resize);
         observe(el, 'compositionstart', delayedResize);
         observe(el, 'compositionupdate', delayedResize);
         observe(el, 'compositionend', delayedResize);
->>>>>>> 17becb14
       }
 
       resize();
@@ -165,19 +155,10 @@
       init(el_, config, doObserve);
     },
     unObserve: function () {
-<<<<<<< HEAD
       unObserve(el, 'input', resize);
-=======
-      unObserve(el, 'change', resize);
-      unObserve(el, 'cut', delayedResize);
-      unObserve(el, 'paste', delayedResize);
-      unObserve(el, 'drop', delayedResize);
-      unObserve(el, 'keydown', delayedResize);
-      unObserve(el, 'focus', resize);
       unObserve(el, 'compositionstart', delayedResize);
       unObserve(el, 'compositionupdate', delayedResize);
       unObserve(el, 'compositionend', delayedResize);
->>>>>>> 17becb14
     },
     resize: resize
   };
