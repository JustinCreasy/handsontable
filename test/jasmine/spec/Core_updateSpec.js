describe('Core_updateSettings', function () {
  var id = 'testContainer';

  beforeEach(function () {
    this.$container = $('<div id="' + id + '"></div>').appendTo('body');
  });

  afterEach(function () {
    if (this.$container) {
      destroy();
      this.$container.remove();
    }
  });

  it('should inherit cell type', function () {

    handsontable({
      data : [[1,2]],
      columns : [
        { },
        { type : 'checkbox' }
      ],
      cells : function (row, col, prop) {
        if (row === 0 && col === 0) {
          return {
            type : 'numeric'
          }
        }
      }
    });

    expect(getCellMeta(0, 0).type).toEqual('numeric');
    expect(getCellMeta(0, 1).type).toEqual('checkbox');

  });

  it('should not reset columns types to text', function () {
    handsontable({
      data : [[1, true]],
      columns : [
        { type : 'numeric' },
        { type : 'checkbox' }
      ]
    });

    var td = this.$container.find('td');

    expect(td.eq(0).text()).toEqual('1');
    expect(td.eq(1).text()).toEqual('');

    updateSettings({});

    expect(td.eq(0).text()).toEqual('1');
    expect(td.eq(1).text()).toEqual('');

  });

  it('should update readOnly global setting', function(){
    handsontable({
      readOnly: true,
      data : [['foo', 'bar']],
      columns : [
        { },
        { }
      ]
    });

    expect(getCellMeta(0, 0).readOnly).toBe(true);
    expect($(getCell(0, 0)).hasClass('htDimmed')).toBe(true);

    expect(getCellMeta(0, 1).readOnly).toBe(true);
    expect($(getCell(0, 1)).hasClass('htDimmed')).toBe(true);

    updateSettings({
      readOnly: false
    });

    expect(getCellMeta(0, 0).readOnly).toBe(false);
    expect($(getCell(0, 0)).hasClass('htDimmed')).toBe(false);

    expect(getCellMeta(0, 1).readOnly).toBe(false);
    expect($(getCell(0, 1)).hasClass('htDimmed')).toBe(false);
  });

  it('should update readOnly columns setting', function(){
    handsontable({
      data : [['foo', true]],
      columns : [
        { type : 'text',
          readOnly: true
        },
        { type : 'checkbox' }
      ]
    });

    expect(getCellMeta(0, 0).readOnly).toBe(true);
    expect($(getCell(0, 0)).hasClass('htDimmed')).toBe(true);

    expect(getCellMeta(0, 1).readOnly).toBe(false);
    expect($(getCell(0, 1)).hasClass('htDimmed')).toBe(false);

    updateSettings({
      columns: [
        { type : 'text',
          readOnly: false
        },
        { type : 'checkbox' }
      ]
    });

    expect(getCellMeta(0, 0).readOnly).toBe(false);
    expect($(getCell(0, 0)).hasClass('htDimmed')).toBe(false);

    expect(getCellMeta(0, 1).readOnly).toBe(false);
    expect($(getCell(0, 1)).hasClass('htDimmed')).toBe(false);
  });

  it('should update readOnly columns setting and override global setting', function(){
    handsontable({
      readOnly: true,
      data : [['foo', true]],
      columns : [
        { type : 'text'
        },
        { type : 'checkbox' }
      ]
    });

    expect(getCellMeta(0, 0).readOnly).toBe(true);
    expect($(getCell(0, 0)).hasClass('htDimmed')).toBe(true);

    expect(getCellMeta(0, 1).readOnly).toBe(true);
    expect($(getCell(0, 1)).hasClass('htDimmed')).toBe(false);

    updateSettings({
      columns: [
        { type : 'text',
          readOnly: false
        },
        { type : 'checkbox' }
      ]
    });

    expect(getCellMeta(0, 0).readOnly).toBe(false);
    expect($(getCell(0, 0)).hasClass('htDimmed')).toBe(false);

    expect(getCellMeta(0, 1).readOnly).toBe(true);
    expect($(getCell(0, 1)).hasClass('htDimmed')).toBe(false);
  });

  it("should not alter the columns object during init", function () {

    var columns = [
      {
        type: 'text'
      }
    ];

    var columnsCopy = JSON.parse(JSON.stringify(columns));

    handsontable({
      columns: columns
    });

    expect(columns).toEqual(columnsCopy);


  });

  it("should update column type", function () {

    var columns = [
      {
        type: 'text'
      }
    ];

    handsontable({
      columns: columns
    });

    expect(getCellMeta(0, 0).type).toEqual('text');
    expect(getCellRenderer(0, 0)).toBe(Handsontable.renderers.TextRenderer);
    expect(getCellEditor(0, 0)).toBe(Handsontable.TextCell.editor);

    columns[0].type = 'date';

    updateSettings({
      columns: columns
    });

    expect(getCellMeta(0, 0).type).toEqual('date');
<<<<<<< HEAD
    expect(getCellMeta(0, 0).renderer).toBe(Handsontable.DateCell.renderer);
    expect(getCellMeta(0, 0).editor).toEqual(Handsontable.DateCell.editor);
=======
    expect(getCellRenderer(0, 0)).toBe(Handsontable.renderers.AutocompleteRenderer);
    expect(getCellEditor(0, 0)).toEqual(Handsontable.DateCell.editor);
>>>>>>> c8d3e459


});

  it("should update cell type functions, even if new type does not implement all of those functions", function () {

    var columns = [
      {
        type: 'numeric'
      }
    ];

    handsontable({
      columns: columns
    });

    expect(getCellMeta(0, 0).type).toEqual('numeric');
    expect(getCellRenderer(0, 0)).toBe(Handsontable.renderers.NumericRenderer);
    expect(getCellEditor(0, 0)).toBe(Handsontable.NumericCell.editor);
    expect(getCellValidator(0, 0)).toBe(Handsontable.NumericCell.validator);

    columns[0].type = 'text';

    updateSettings({
      columns: columns
    });

    expect(getCellMeta(0, 0).type).toEqual('text');
    expect(getCellRenderer(0, 0)).toBe(Handsontable.renderers.TextRenderer);
    expect(getCellEditor(0, 0)).toEqual(Handsontable.TextCell.editor);
    expect(Handsontable.TextCell.validator).toBeUndefined();
    expect(getCellValidator(0, 0)).toBeUndefined();
  });

});<|MERGE_RESOLUTION|>--- conflicted
+++ resolved
@@ -190,14 +190,8 @@
     });
 
     expect(getCellMeta(0, 0).type).toEqual('date');
-<<<<<<< HEAD
-    expect(getCellMeta(0, 0).renderer).toBe(Handsontable.DateCell.renderer);
-    expect(getCellMeta(0, 0).editor).toEqual(Handsontable.DateCell.editor);
-=======
     expect(getCellRenderer(0, 0)).toBe(Handsontable.renderers.AutocompleteRenderer);
     expect(getCellEditor(0, 0)).toEqual(Handsontable.DateCell.editor);
->>>>>>> c8d3e459
-
 
 });
 
