--- conflicted
+++ resolved
@@ -541,8 +541,6 @@
     expect(this.afterColumnSortHandler).toHaveBeenCalledWith(sortColumn, sortOrder, void 0, void 0, void 0);
   });
 
-<<<<<<< HEAD
-=======
   it("should insert row when plugin is enabled, but table hasn't been sorted", function () {
     var hot = handsontable({
       data: [
@@ -581,5 +579,4 @@
     expect(countRows()).toEqual(3);
   });
 
->>>>>>> 634dcd1b
 });