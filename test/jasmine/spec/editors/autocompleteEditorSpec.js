--- conflicted
+++ resolved
@@ -1937,7 +1937,6 @@
 
   });
 
-<<<<<<< HEAD
   it("should handle editor if cell data is a function", function () {
 
     spyOn(Handsontable.editors.AutocompleteEditor.prototype, 'updateChoicesList').andCallThrough();
@@ -2005,7 +2004,6 @@
   });
 
 
-=======
   it("should not call the `source` has been selected", function () {
 
     var syncSources = jasmine.createSpy('syncSources');
@@ -2129,5 +2127,4 @@
 
   });
 
->>>>>>> b8ccdc40
 });