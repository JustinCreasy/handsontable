<!DOCTYPE html>
<html>
<head>
  <meta http-equiv="X-UA-Compatible" content="IE=EDGE" />
  <meta charset="utf-8">
  <meta http-equiv="cache-control" content="no-cache" />
  <meta http-equiv="expires" content="0" />
  <title>Jasmine Spec Runner</title>
  <link rel="stylesheet" type="text/css" href="lib/jasmine/jasmine.css">

  <link rel="stylesheet" type="text/css" href="css/SpecRunner.css">

  <link rel="stylesheet" type="text/css" href="../../dist/handsontable.css">

  <link rel="stylesheet" type="text/css" href="../../plugins/removeRow/handsontable.removeRow.css">

  <link rel="stylesheet" type="text/css" href="../../demo/js/pikaday/css/pikaday.css">



  <script src="lib/jasmine/phantom-polyfill.js"></script>
  <script src="lib/jasmine/jasmine.js"></script>
  <script src="lib/jasmine/jasmine-html.js"></script>


  
  <script>
    document.writeln('<scr' + 'ipt src="../../lib/jquery.min.js"></scr' + 'ipt>');
  </script>
  
  <script>
<<<<<<< HEAD
    document.writeln('<scr' + 'ipt src="../../lib/numeral.js"></scr' + 'ipt>');
=======
    document.writeln('<scr' + 'ipt src="../../demo/js/moment/moment.js?v=' + parseInt(Math.random() * 99999, 10) + '"></scr' + 'ipt>');
  </script>
  
  <script>
    document.writeln('<scr' + 'ipt src="../../demo/js/pikaday/pikaday.js?v=' + parseInt(Math.random() * 99999, 10) + '"></scr' + 'ipt>');
  </script>
  
  <script>
    document.writeln('<scr' + 'ipt src="../../lib/numeral.js?v=' + parseInt(Math.random() * 99999, 10) + '"></scr' + 'ipt>');
>>>>>>> 1de760b0
  </script>
  
  <script>
    document.writeln('<scr' + 'ipt src="../../lib/numeral.de-de.js"></scr' + 'ipt>');
  </script>
  
  <script>
    document.writeln('<scr' + 'ipt src="lib/jasmine-extensions.js"></scr' + 'ipt>');
  </script>
  
  <script>
    document.writeln('<scr' + 'ipt src="spec/SpecHelper.js"></scr' + 'ipt>');
  </script>
  
  <script>
    document.writeln('<scr' + 'ipt src="lib/nodeShim.js"></scr' + 'ipt>');
  </script>
  
  <script>
    document.writeln('<scr' + 'ipt src="spec/test-init.js"></scr' + 'ipt>');
  </script>
  
  <script>
    document.writeln('<scr' + 'ipt src="../../dist/handsontable.js"></scr' + 'ipt>');
  </script>
  
  <script>
    document.writeln('<scr' + 'ipt src="../../demo/js/backbone/lodash.underscore.js"></scr' + 'ipt>');
  </script>
  
  <script>
    document.writeln('<scr' + 'ipt src="../../demo/js/backbone/backbone.js"></scr' + 'ipt>');
  </script>
  
  <script>
    document.writeln('<scr' + 'ipt src="../../demo/js/backbone/backbone-relational/backbone-relational.js"></scr' + 'ipt>');
  </script>
  
  <script>
    document.writeln('<scr' + 'ipt src="../../lib/jquery-ui/js/jquery-ui.custom.js"></scr' + 'ipt>');
  </script>
  
  <script>
    document.writeln('<scr' + 'ipt src="../../plugins/removeRow/handsontable.removeRow.js"></scr' + 'ipt>');
  </script>
  
  <script>
    document.writeln('<scr' + 'ipt src="spec/ColHeaderSpec.js"></scr' + 'ipt>');
  </script>
  
  <script>
    document.writeln('<scr' + 'ipt src="spec/Core_alterSpec.js"></scr' + 'ipt>');
  </script>
  
  <script>
    document.writeln('<scr' + 'ipt src="spec/Core_beforeKeyDownSpec.js"></scr' + 'ipt>');
  </script>
  
  <script>
    document.writeln('<scr' + 'ipt src="spec/Core_beforechangeSpec.js"></scr' + 'ipt>');
  </script>
  
  <script>
    document.writeln('<scr' + 'ipt src="spec/Core_copySpec.js"></scr' + 'ipt>');
  </script>
  
  <script>
    document.writeln('<scr' + 'ipt src="spec/Core_countSpec.js"></scr' + 'ipt>');
  </script>
  
  <script>
    document.writeln('<scr' + 'ipt src="spec/Core_dataSchemaSpec.js"></scr' + 'ipt>');
  </script>
  
  <script>
    document.writeln('<scr' + 'ipt src="spec/Core_datachangeSpec.js"></scr' + 'ipt>');
  </script>
  
  <script>
    document.writeln('<scr' + 'ipt src="spec/Core_destroyEditorSpec.js"></scr' + 'ipt>');
  </script>
  
  <script>
    document.writeln('<scr' + 'ipt src="spec/Core_destroySpec.js"></scr' + 'ipt>');
  </script>
  
  <script>
    document.writeln('<scr' + 'ipt src="spec/Core_getCellMetaSpec.js"></scr' + 'ipt>');
  </script>
  
  <script>
    document.writeln('<scr' + 'ipt src="spec/Core_getColHeaderSpec.js"></scr' + 'ipt>');
  </script>
  
  <script>
    document.writeln('<scr' + 'ipt src="spec/Core_getDataAt___Spec.js"></scr' + 'ipt>');
  </script>
  
  <script>
    document.writeln('<scr' + 'ipt src="spec/Core_getRowHeaderSpec.js"></scr' + 'ipt>');
  </script>
  
  <script>
    document.writeln('<scr' + 'ipt src="spec/Core_initSpec.js"></scr' + 'ipt>');
  </script>
  
  <script>
    document.writeln('<scr' + 'ipt src="spec/Core_isEmptySpec.js"></scr' + 'ipt>');
  </script>
  
  <script>
    document.writeln('<scr' + 'ipt src="spec/Core_keepEmptyRowsSpec.js"></scr' + 'ipt>');
  </script>
  
  <script>
    document.writeln('<scr' + 'ipt src="spec/Core_listenSpec.js"></scr' + 'ipt>');
  </script>
  
  <script>
    document.writeln('<scr' + 'ipt src="spec/Core_loadDataSpec.js"></scr' + 'ipt>');
  </script>
  
  <script>
    document.writeln('<scr' + 'ipt src="spec/Core_navigationSpec.js"></scr' + 'ipt>');
  </script>
  
  <script>
    document.writeln('<scr' + 'ipt src="spec/Core_onKeyDownSpec.js"></scr' + 'ipt>');
  </script>
  
  <script>
    document.writeln('<scr' + 'ipt src="spec/Core_pasteSpec.js"></scr' + 'ipt>');
  </script>
  
  <script>
    document.writeln('<scr' + 'ipt src="spec/Core_populateFromArraySpec.js"></scr' + 'ipt>');
  </script>
  
  <script>
    document.writeln('<scr' + 'ipt src="spec/Core_removeCellMetaSpec.js"></scr' + 'ipt>');
  </script>
  
  <script>
    document.writeln('<scr' + 'ipt src="spec/Core_renderSpec.js"></scr' + 'ipt>');
  </script>
  
  <script>
    document.writeln('<scr' + 'ipt src="spec/Core_selectionSpec.js"></scr' + 'ipt>');
  </script>
  
  <script>
    document.writeln('<scr' + 'ipt src="spec/Core_setCellMetaSpec.js"></scr' + 'ipt>');
  </script>
  
  <script>
    document.writeln('<scr' + 'ipt src="spec/Core_setDataAtCellSpec.js"></scr' + 'ipt>');
  </script>
  
  <script>
    document.writeln('<scr' + 'ipt src="spec/Core_spliceSpec.js"></scr' + 'ipt>');
  </script>
  
  <script>
    document.writeln('<scr' + 'ipt src="spec/Core_updateSpec.js"></scr' + 'ipt>');
  </script>
  
  <script>
    document.writeln('<scr' + 'ipt src="spec/Core_validateSpec.js"></scr' + 'ipt>');
  </script>
  
  <script>
    document.writeln('<scr' + 'ipt src="spec/Core_viewSpec.js"></scr' + 'ipt>');
  </script>
  
  <script>
    document.writeln('<scr' + 'ipt src="spec/DomSpec.js"></scr' + 'ipt>');
  </script>
  
  <script>
    document.writeln('<scr' + 'ipt src="spec/EventSpec.js"></scr' + 'ipt>');
  </script>
  
  <script>
    document.writeln('<scr' + 'ipt src="spec/FillHandleSpec.js"></scr' + 'ipt>');
  </script>
  
  <script>
    document.writeln('<scr' + 'ipt src="spec/HelpersSpec.js"></scr' + 'ipt>');
  </script>
  
  <script>
    document.writeln('<scr' + 'ipt src="spec/PerformanceSpec.js"></scr' + 'ipt>');
  </script>
  
  <script>
    document.writeln('<scr' + 'ipt src="spec/RowHeaderSpec.js"></scr' + 'ipt>');
  </script>
  
  <script>
    document.writeln('<scr' + 'ipt src="spec/multiMapSpec.js"></scr' + 'ipt>');
  </script>
  
  <script>
    document.writeln('<scr' + 'ipt src="spec/editors/autocompleteEditorSpec.js"></scr' + 'ipt>');
  </script>
  
  <script>
    document.writeln('<scr' + 'ipt src="spec/editors/baseEditorSpec.js"></scr' + 'ipt>');
  </script>
  
  <script>
    document.writeln('<scr' + 'ipt src="spec/editors/dateEditorSpec.js"></scr' + 'ipt>');
  </script>
  
  <script>
    document.writeln('<scr' + 'ipt src="spec/editors/dropdownEditorSpec.js"></scr' + 'ipt>');
  </script>
  
  <script>
    document.writeln('<scr' + 'ipt src="spec/editors/handsontableEditorSpec.js"></scr' + 'ipt>');
  </script>
  
  <script>
    document.writeln('<scr' + 'ipt src="spec/editors/numericEditorSpec.js"></scr' + 'ipt>');
  </script>
  
  <script>
    document.writeln('<scr' + 'ipt src="spec/editors/passwordEditorSpec.js"></scr' + 'ipt>');
  </script>
  
  <script>
    document.writeln('<scr' + 'ipt src="spec/editors/selectEditorSpec.js"></scr' + 'ipt>');
  </script>
  
  <script>
    document.writeln('<scr' + 'ipt src="spec/editors/textEditorSpec.js"></scr' + 'ipt>');
  </script>
  
  <script>
    document.writeln('<scr' + 'ipt src="spec/plugins/PluginHooksSpec.js"></scr' + 'ipt>');
  </script>
  
  <script>
    document.writeln('<scr' + 'ipt src="spec/plugins/UndoRedoSpec.js"></scr' + 'ipt>');
  </script>
  
  <script>
    document.writeln('<scr' + 'ipt src="spec/plugins/autoColumnSizeSpec.js"></scr' + 'ipt>');
  </script>
  
  <script>
    document.writeln('<scr' + 'ipt src="spec/plugins/columnSortingSpec.js"></scr' + 'ipt>');
  </script>
  
  <script>
    document.writeln('<scr' + 'ipt src="spec/plugins/contextMenuSpec.js"></scr' + 'ipt>');
  </script>
  
  <script>
    document.writeln('<scr' + 'ipt src="spec/plugins/copyPasteSpec.js"></scr' + 'ipt>');
  </script>
  
  <script>
    document.writeln('<scr' + 'ipt src="spec/plugins/customBordersSpec.js"></scr' + 'ipt>');
  </script>
  
  <script>
    document.writeln('<scr' + 'ipt src="spec/plugins/manualColumnMoveSpec.js"></scr' + 'ipt>');
  </script>
  
  <script>
    document.writeln('<scr' + 'ipt src="spec/plugins/manualColumnResizeSpec.js"></scr' + 'ipt>');
  </script>
  
  <script>
    document.writeln('<scr' + 'ipt src="spec/plugins/manualRowMoveSpec.js"></scr' + 'ipt>');
  </script>
  
  <script>
    document.writeln('<scr' + 'ipt src="spec/plugins/manualRowResizeSpec.js"></scr' + 'ipt>');
  </script>
  
  <script>
    document.writeln('<scr' + 'ipt src="spec/plugins/observeChangesSpec.js"></scr' + 'ipt>');
  </script>
  
  <script>
    document.writeln('<scr' + 'ipt src="spec/plugins/persistentStateSpec.js"></scr' + 'ipt>');
  </script>
  
  <script>
    document.writeln('<scr' + 'ipt src="spec/plugins/searchSpec.js"></scr' + 'ipt>');
  </script>
  
  <script>
    document.writeln('<scr' + 'ipt src="spec/renderers/autocompleteRendererSpec.js"></scr' + 'ipt>');
  </script>
  
  <script>
    document.writeln('<scr' + 'ipt src="spec/renderers/cellDecoratorSpec.js"></scr' + 'ipt>');
  </script>
  
  <script>
    document.writeln('<scr' + 'ipt src="spec/renderers/checkboxRendererSpec.js"></scr' + 'ipt>');
  </script>
  
  <script>
    document.writeln('<scr' + 'ipt src="spec/renderers/numericRendererSpec.js"></scr' + 'ipt>');
  </script>
  
  <script>
    document.writeln('<scr' + 'ipt src="spec/renderers/passwordRendererSpec.js"></scr' + 'ipt>');
  </script>
  
  <script>
    document.writeln('<scr' + 'ipt src="spec/renderers/textRendererSpec.js"></scr' + 'ipt>');
  </script>
  
  <script>
    document.writeln('<scr' + 'ipt src="spec/settings/colWidthsSpec.js"></scr' + 'ipt>');
  </script>
  
  <script>
    document.writeln('<scr' + 'ipt src="spec/settings/copyableSpec.js"></scr' + 'ipt>');
  </script>
  
  <script>
    document.writeln('<scr' + 'ipt src="spec/settings/currentRowClassNameSpec.js"></scr' + 'ipt>');
  </script>
  
  <script>
    document.writeln('<scr' + 'ipt src="spec/settings/editorSpec.js"></scr' + 'ipt>');
  </script>
  
  <script>
    document.writeln('<scr' + 'ipt src="spec/settings/fragmentSelectionSpec.js"></scr' + 'ipt>');
  </script>
  
  <script>
    document.writeln('<scr' + 'ipt src="spec/settings/rendererSpec.js"></scr' + 'ipt>');
  </script>
  
  <script>
    document.writeln('<scr' + 'ipt src="spec/validators/numericValidatorSpec.js"></scr' + 'ipt>');
  </script>
  
  <script>
    document.writeln('<scr' + 'ipt src="../../src/plugins/contextMenuCopyPaste/test/contextMenuCopyPaste.spec.js"></scr' + 'ipt>');
  </script>
  
  <script>
    document.writeln('<scr' + 'ipt src="../../src/plugins/dragToScroll/test/dragToScroll.spec.js"></scr' + 'ipt>');
  </script>
  
  <script>
    document.writeln('<scr' + 'ipt src="../../src/plugins/grouping/test/grouping.spec.js"></scr' + 'ipt>');
  </script>
  
  <script>
    document.writeln('<scr' + 'ipt src="../../src/plugins/manualColumnFreeze/test/manualColumnFreeze.spec.js"></scr' + 'ipt>');
  </script>
  
  <script>
    document.writeln('<scr' + 'ipt src="../../src/plugins/mergeCells/test/MergeCells.canMergeRange.spec.js"></scr' + 'ipt>');
  </script>
  
  <script>
    document.writeln('<scr' + 'ipt src="../../plugins/removeRow/test/jquery.handsontable.removeRow.spec.js"></scr' + 'ipt>');
  </script>
  
  <script>
    document.writeln('<scr' + 'ipt src="spec/MemoryLeakTest.js"></scr' + 'ipt>');
  </script>
  


  <script src="lib/jasmine/reporter.js"></script>
  <script src="lib/jquery.simulate.js"></script>
  <script src="lib/jasmine/jasmine-helper.js"></script>

</head>
<body>
</body>
</html><|MERGE_RESOLUTION|>--- conflicted
+++ resolved
@@ -23,399 +23,395 @@
   <script src="lib/jasmine/jasmine-html.js"></script>
 
 
-  
+
   <script>
     document.writeln('<scr' + 'ipt src="../../lib/jquery.min.js"></scr' + 'ipt>');
   </script>
-  
-  <script>
-<<<<<<< HEAD
+
+  <script>
+    document.writeln('<scr' + 'ipt src="../../demo/js/moment/moment.js"></scr' + 'ipt>');
+  </script>
+
+  <script>
+    document.writeln('<scr' + 'ipt src="../../demo/js/pikaday/pikaday.js"></scr' + 'ipt>');
+  </script>
+
+  <script>
     document.writeln('<scr' + 'ipt src="../../lib/numeral.js"></scr' + 'ipt>');
-=======
-    document.writeln('<scr' + 'ipt src="../../demo/js/moment/moment.js?v=' + parseInt(Math.random() * 99999, 10) + '"></scr' + 'ipt>');
-  </script>
-  
-  <script>
-    document.writeln('<scr' + 'ipt src="../../demo/js/pikaday/pikaday.js?v=' + parseInt(Math.random() * 99999, 10) + '"></scr' + 'ipt>');
-  </script>
-  
-  <script>
-    document.writeln('<scr' + 'ipt src="../../lib/numeral.js?v=' + parseInt(Math.random() * 99999, 10) + '"></scr' + 'ipt>');
->>>>>>> 1de760b0
-  </script>
-  
+  </script>
+
   <script>
     document.writeln('<scr' + 'ipt src="../../lib/numeral.de-de.js"></scr' + 'ipt>');
   </script>
-  
+
   <script>
     document.writeln('<scr' + 'ipt src="lib/jasmine-extensions.js"></scr' + 'ipt>');
   </script>
-  
+
   <script>
     document.writeln('<scr' + 'ipt src="spec/SpecHelper.js"></scr' + 'ipt>');
   </script>
-  
+
   <script>
     document.writeln('<scr' + 'ipt src="lib/nodeShim.js"></scr' + 'ipt>');
   </script>
-  
+
   <script>
     document.writeln('<scr' + 'ipt src="spec/test-init.js"></scr' + 'ipt>');
   </script>
-  
+
   <script>
     document.writeln('<scr' + 'ipt src="../../dist/handsontable.js"></scr' + 'ipt>');
   </script>
-  
+
   <script>
     document.writeln('<scr' + 'ipt src="../../demo/js/backbone/lodash.underscore.js"></scr' + 'ipt>');
   </script>
-  
+
   <script>
     document.writeln('<scr' + 'ipt src="../../demo/js/backbone/backbone.js"></scr' + 'ipt>');
   </script>
-  
+
   <script>
     document.writeln('<scr' + 'ipt src="../../demo/js/backbone/backbone-relational/backbone-relational.js"></scr' + 'ipt>');
   </script>
-  
+
   <script>
     document.writeln('<scr' + 'ipt src="../../lib/jquery-ui/js/jquery-ui.custom.js"></scr' + 'ipt>');
   </script>
-  
+
   <script>
     document.writeln('<scr' + 'ipt src="../../plugins/removeRow/handsontable.removeRow.js"></scr' + 'ipt>');
   </script>
-  
+
   <script>
     document.writeln('<scr' + 'ipt src="spec/ColHeaderSpec.js"></scr' + 'ipt>');
   </script>
-  
+
   <script>
     document.writeln('<scr' + 'ipt src="spec/Core_alterSpec.js"></scr' + 'ipt>');
   </script>
-  
+
   <script>
     document.writeln('<scr' + 'ipt src="spec/Core_beforeKeyDownSpec.js"></scr' + 'ipt>');
   </script>
-  
+
   <script>
     document.writeln('<scr' + 'ipt src="spec/Core_beforechangeSpec.js"></scr' + 'ipt>');
   </script>
-  
+
   <script>
     document.writeln('<scr' + 'ipt src="spec/Core_copySpec.js"></scr' + 'ipt>');
   </script>
-  
+
   <script>
     document.writeln('<scr' + 'ipt src="spec/Core_countSpec.js"></scr' + 'ipt>');
   </script>
-  
+
   <script>
     document.writeln('<scr' + 'ipt src="spec/Core_dataSchemaSpec.js"></scr' + 'ipt>');
   </script>
-  
+
   <script>
     document.writeln('<scr' + 'ipt src="spec/Core_datachangeSpec.js"></scr' + 'ipt>');
   </script>
-  
+
   <script>
     document.writeln('<scr' + 'ipt src="spec/Core_destroyEditorSpec.js"></scr' + 'ipt>');
   </script>
-  
+
   <script>
     document.writeln('<scr' + 'ipt src="spec/Core_destroySpec.js"></scr' + 'ipt>');
   </script>
-  
+
   <script>
     document.writeln('<scr' + 'ipt src="spec/Core_getCellMetaSpec.js"></scr' + 'ipt>');
   </script>
-  
+
   <script>
     document.writeln('<scr' + 'ipt src="spec/Core_getColHeaderSpec.js"></scr' + 'ipt>');
   </script>
-  
+
   <script>
     document.writeln('<scr' + 'ipt src="spec/Core_getDataAt___Spec.js"></scr' + 'ipt>');
   </script>
-  
+
   <script>
     document.writeln('<scr' + 'ipt src="spec/Core_getRowHeaderSpec.js"></scr' + 'ipt>');
   </script>
-  
+
   <script>
     document.writeln('<scr' + 'ipt src="spec/Core_initSpec.js"></scr' + 'ipt>');
   </script>
-  
+
   <script>
     document.writeln('<scr' + 'ipt src="spec/Core_isEmptySpec.js"></scr' + 'ipt>');
   </script>
-  
+
   <script>
     document.writeln('<scr' + 'ipt src="spec/Core_keepEmptyRowsSpec.js"></scr' + 'ipt>');
   </script>
-  
+
   <script>
     document.writeln('<scr' + 'ipt src="spec/Core_listenSpec.js"></scr' + 'ipt>');
   </script>
-  
+
   <script>
     document.writeln('<scr' + 'ipt src="spec/Core_loadDataSpec.js"></scr' + 'ipt>');
   </script>
-  
+
   <script>
     document.writeln('<scr' + 'ipt src="spec/Core_navigationSpec.js"></scr' + 'ipt>');
   </script>
-  
+
   <script>
     document.writeln('<scr' + 'ipt src="spec/Core_onKeyDownSpec.js"></scr' + 'ipt>');
   </script>
-  
+
   <script>
     document.writeln('<scr' + 'ipt src="spec/Core_pasteSpec.js"></scr' + 'ipt>');
   </script>
-  
+
   <script>
     document.writeln('<scr' + 'ipt src="spec/Core_populateFromArraySpec.js"></scr' + 'ipt>');
   </script>
-  
+
   <script>
     document.writeln('<scr' + 'ipt src="spec/Core_removeCellMetaSpec.js"></scr' + 'ipt>');
   </script>
-  
+
   <script>
     document.writeln('<scr' + 'ipt src="spec/Core_renderSpec.js"></scr' + 'ipt>');
   </script>
-  
+
   <script>
     document.writeln('<scr' + 'ipt src="spec/Core_selectionSpec.js"></scr' + 'ipt>');
   </script>
-  
+
   <script>
     document.writeln('<scr' + 'ipt src="spec/Core_setCellMetaSpec.js"></scr' + 'ipt>');
   </script>
-  
+
   <script>
     document.writeln('<scr' + 'ipt src="spec/Core_setDataAtCellSpec.js"></scr' + 'ipt>');
   </script>
-  
+
   <script>
     document.writeln('<scr' + 'ipt src="spec/Core_spliceSpec.js"></scr' + 'ipt>');
   </script>
-  
+
   <script>
     document.writeln('<scr' + 'ipt src="spec/Core_updateSpec.js"></scr' + 'ipt>');
   </script>
-  
+
   <script>
     document.writeln('<scr' + 'ipt src="spec/Core_validateSpec.js"></scr' + 'ipt>');
   </script>
-  
+
   <script>
     document.writeln('<scr' + 'ipt src="spec/Core_viewSpec.js"></scr' + 'ipt>');
   </script>
-  
+
   <script>
     document.writeln('<scr' + 'ipt src="spec/DomSpec.js"></scr' + 'ipt>');
   </script>
-  
+
   <script>
     document.writeln('<scr' + 'ipt src="spec/EventSpec.js"></scr' + 'ipt>');
   </script>
-  
+
   <script>
     document.writeln('<scr' + 'ipt src="spec/FillHandleSpec.js"></scr' + 'ipt>');
   </script>
-  
+
   <script>
     document.writeln('<scr' + 'ipt src="spec/HelpersSpec.js"></scr' + 'ipt>');
   </script>
-  
+
   <script>
     document.writeln('<scr' + 'ipt src="spec/PerformanceSpec.js"></scr' + 'ipt>');
   </script>
-  
+
   <script>
     document.writeln('<scr' + 'ipt src="spec/RowHeaderSpec.js"></scr' + 'ipt>');
   </script>
-  
+
   <script>
     document.writeln('<scr' + 'ipt src="spec/multiMapSpec.js"></scr' + 'ipt>');
   </script>
-  
+
   <script>
     document.writeln('<scr' + 'ipt src="spec/editors/autocompleteEditorSpec.js"></scr' + 'ipt>');
   </script>
-  
+
   <script>
     document.writeln('<scr' + 'ipt src="spec/editors/baseEditorSpec.js"></scr' + 'ipt>');
   </script>
-  
+
   <script>
     document.writeln('<scr' + 'ipt src="spec/editors/dateEditorSpec.js"></scr' + 'ipt>');
   </script>
-  
+
   <script>
     document.writeln('<scr' + 'ipt src="spec/editors/dropdownEditorSpec.js"></scr' + 'ipt>');
   </script>
-  
+
   <script>
     document.writeln('<scr' + 'ipt src="spec/editors/handsontableEditorSpec.js"></scr' + 'ipt>');
   </script>
-  
+
   <script>
     document.writeln('<scr' + 'ipt src="spec/editors/numericEditorSpec.js"></scr' + 'ipt>');
   </script>
-  
+
   <script>
     document.writeln('<scr' + 'ipt src="spec/editors/passwordEditorSpec.js"></scr' + 'ipt>');
   </script>
-  
+
   <script>
     document.writeln('<scr' + 'ipt src="spec/editors/selectEditorSpec.js"></scr' + 'ipt>');
   </script>
-  
+
   <script>
     document.writeln('<scr' + 'ipt src="spec/editors/textEditorSpec.js"></scr' + 'ipt>');
   </script>
-  
+
   <script>
     document.writeln('<scr' + 'ipt src="spec/plugins/PluginHooksSpec.js"></scr' + 'ipt>');
   </script>
-  
+
   <script>
     document.writeln('<scr' + 'ipt src="spec/plugins/UndoRedoSpec.js"></scr' + 'ipt>');
   </script>
-  
+
   <script>
     document.writeln('<scr' + 'ipt src="spec/plugins/autoColumnSizeSpec.js"></scr' + 'ipt>');
   </script>
-  
+
   <script>
     document.writeln('<scr' + 'ipt src="spec/plugins/columnSortingSpec.js"></scr' + 'ipt>');
   </script>
-  
+
   <script>
     document.writeln('<scr' + 'ipt src="spec/plugins/contextMenuSpec.js"></scr' + 'ipt>');
   </script>
-  
+
   <script>
     document.writeln('<scr' + 'ipt src="spec/plugins/copyPasteSpec.js"></scr' + 'ipt>');
   </script>
-  
+
   <script>
     document.writeln('<scr' + 'ipt src="spec/plugins/customBordersSpec.js"></scr' + 'ipt>');
   </script>
-  
+
   <script>
     document.writeln('<scr' + 'ipt src="spec/plugins/manualColumnMoveSpec.js"></scr' + 'ipt>');
   </script>
-  
+
   <script>
     document.writeln('<scr' + 'ipt src="spec/plugins/manualColumnResizeSpec.js"></scr' + 'ipt>');
   </script>
-  
+
   <script>
     document.writeln('<scr' + 'ipt src="spec/plugins/manualRowMoveSpec.js"></scr' + 'ipt>');
   </script>
-  
+
   <script>
     document.writeln('<scr' + 'ipt src="spec/plugins/manualRowResizeSpec.js"></scr' + 'ipt>');
   </script>
-  
+
   <script>
     document.writeln('<scr' + 'ipt src="spec/plugins/observeChangesSpec.js"></scr' + 'ipt>');
   </script>
-  
+
   <script>
     document.writeln('<scr' + 'ipt src="spec/plugins/persistentStateSpec.js"></scr' + 'ipt>');
   </script>
-  
+
   <script>
     document.writeln('<scr' + 'ipt src="spec/plugins/searchSpec.js"></scr' + 'ipt>');
   </script>
-  
+
   <script>
     document.writeln('<scr' + 'ipt src="spec/renderers/autocompleteRendererSpec.js"></scr' + 'ipt>');
   </script>
-  
+
   <script>
     document.writeln('<scr' + 'ipt src="spec/renderers/cellDecoratorSpec.js"></scr' + 'ipt>');
   </script>
-  
+
   <script>
     document.writeln('<scr' + 'ipt src="spec/renderers/checkboxRendererSpec.js"></scr' + 'ipt>');
   </script>
-  
+
   <script>
     document.writeln('<scr' + 'ipt src="spec/renderers/numericRendererSpec.js"></scr' + 'ipt>');
   </script>
-  
+
   <script>
     document.writeln('<scr' + 'ipt src="spec/renderers/passwordRendererSpec.js"></scr' + 'ipt>');
   </script>
-  
+
   <script>
     document.writeln('<scr' + 'ipt src="spec/renderers/textRendererSpec.js"></scr' + 'ipt>');
   </script>
-  
+
   <script>
     document.writeln('<scr' + 'ipt src="spec/settings/colWidthsSpec.js"></scr' + 'ipt>');
   </script>
-  
+
   <script>
     document.writeln('<scr' + 'ipt src="spec/settings/copyableSpec.js"></scr' + 'ipt>');
   </script>
-  
+
   <script>
     document.writeln('<scr' + 'ipt src="spec/settings/currentRowClassNameSpec.js"></scr' + 'ipt>');
   </script>
-  
+
   <script>
     document.writeln('<scr' + 'ipt src="spec/settings/editorSpec.js"></scr' + 'ipt>');
   </script>
-  
+
   <script>
     document.writeln('<scr' + 'ipt src="spec/settings/fragmentSelectionSpec.js"></scr' + 'ipt>');
   </script>
-  
+
   <script>
     document.writeln('<scr' + 'ipt src="spec/settings/rendererSpec.js"></scr' + 'ipt>');
   </script>
-  
+
   <script>
     document.writeln('<scr' + 'ipt src="spec/validators/numericValidatorSpec.js"></scr' + 'ipt>');
   </script>
-  
+
   <script>
     document.writeln('<scr' + 'ipt src="../../src/plugins/contextMenuCopyPaste/test/contextMenuCopyPaste.spec.js"></scr' + 'ipt>');
   </script>
-  
+
   <script>
     document.writeln('<scr' + 'ipt src="../../src/plugins/dragToScroll/test/dragToScroll.spec.js"></scr' + 'ipt>');
   </script>
-  
+
   <script>
     document.writeln('<scr' + 'ipt src="../../src/plugins/grouping/test/grouping.spec.js"></scr' + 'ipt>');
   </script>
-  
+
   <script>
     document.writeln('<scr' + 'ipt src="../../src/plugins/manualColumnFreeze/test/manualColumnFreeze.spec.js"></scr' + 'ipt>');
   </script>
-  
+
   <script>
     document.writeln('<scr' + 'ipt src="../../src/plugins/mergeCells/test/MergeCells.canMergeRange.spec.js"></scr' + 'ipt>');
   </script>
-  
+
   <script>
     document.writeln('<scr' + 'ipt src="../../plugins/removeRow/test/jquery.handsontable.removeRow.spec.js"></scr' + 'ipt>');
   </script>
-  
+
   <script>
     document.writeln('<scr' + 'ipt src="spec/MemoryLeakTest.js"></scr' + 'ipt>');
   </script>
-  
+
 
 
   <script src="lib/jasmine/reporter.js"></script>
