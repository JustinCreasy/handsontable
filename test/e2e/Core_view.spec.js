describe('Core_view', () => {
  var id = 'testContainer';

  beforeEach(function () {
    this.$container = $(`<div id="${id}"></div>`).appendTo('body');
  });

  afterEach(function () {
    if (this.$container) {
      destroy();
      this.$container.remove();
    }
  });

  it('should focus cell after viewport is scrolled using down arrow', function () {
    this.$container[0].style.width = '400px';
    this.$container[0].style.height = '60px';

    handsontable({
      startRows: 20,
    });
    selectCell(0, 0);

    keyDown('arrow_down');
    keyDown('arrow_down');
    keyDown('arrow_down');
    keyDown('arrow_down');

    expect(getSelected()).toEqual([4, 0, 4, 0]);

    keyDown('enter');

    expect(isEditorVisible()).toEqual(true);
  });

<<<<<<< HEAD
  it('should not render "undefined" class name', function () {
=======
  it('should scroll viewport if selected cell is out of the viewport and renderAllRows is enabled', () => {
    spec().$container[0].style.width = '400px';
    spec().$container[0].style.height = '50px';
    spec().$container[0].style.overflow = 'hidden';

    const hot = handsontable({
      startRows: 20,
      renderAllRows: true,
    });

    selectCell(0, 0);

    const scrollableElement = hot.view.wt.wtOverlays.topOverlay.mainTableScrollableElement;
    const initialScrollTop = scrollableElement.scrollTop;

    keyDown('arrow_down');
    keyDown('arrow_down');
    keyDown('arrow_down');
    keyDown('arrow_down');

    expect(scrollableElement.scrollTop).toBeGreaterThan(initialScrollTop);
  });

  it('should not render "undefined" class name', function() {
>>>>>>> 505846fc
    this.$container[0].style.width = '501px';
    this.$container[0].style.height = '100px';
    this.$container[0].style.overflow = 'hidden';

    handsontable({
      startRows: 10,
      startCols: 5,
      colWidths: [47, 47, 47, 47, 47],
      rowHeaders: true,
      colHeaders: true,
      stretchH: 'all',
    });

    selectCell(0, 0);

    expect(this.$container.find('.undefined').length).toBe(0);
  });

  it('should scroll viewport when partially visible cell is clicked', function () {
    this.$container[0].style.width = '400px';
    this.$container[0].style.height = '60px';

    var hot = handsontable({
      data: Handsontable.helper.createSpreadsheetData(10, 3),
      height: 60,
    });

    var htCore = getHtCore();
    let { scrollTop } = hot.rootElement.querySelector('.wtHolder');

    expect(scrollTop).toBe(0);
    expect(this.$container.height()).toEqual(60);
    expect(this.$container.find('.wtHolder .wtHider').height()).toBeGreaterThan(60);

    expect(htCore.find('tr:eq(0) td:eq(0)').html()).toEqual('A1');
    expect(htCore.find('tr:eq(1) td:eq(0)').html()).toEqual('A2');
    expect(htCore.find('tr:eq(2) td:eq(0)').html()).toEqual('A3');

    htCore.find('tr:eq(3) td:eq(0)').simulate('mousedown');

    expect(hot.rootElement.querySelector('.wtHolder').scrollTop).toBeGreaterThan(scrollTop);
    expect(getSelected()).toEqual([3, 0, 3, 0]);
  });

  it('should scroll viewport without cell selection', function () {
    this.$container[0].style.width = '400px';

    var hot1 = handsontable({
      data: Handsontable.helper.createSpreadsheetData(20, 20),
      height: 100,
    });

    hot1.scrollViewportTo(10, 10);

    var wtHolder = this.$container.find('.ht_master .wtHolder');

    expect(wtHolder[0].scrollTop).toEqual(230);
    expect(wtHolder[0].scrollLeft).toEqual(500);

  });

  it('should not throw error while scrolling viewport to 0, 0 (empty data)', function () {
    this.$container[0].style.width = '400px';

    var hot1 = handsontable({
      data: [],
      height: 100,
    });

    expect(() => {
      hot1.view.scrollViewport({ row: 0, col: 0 });
    }).not.toThrow();
  });

  it('should throw error while scrolling viewport below 0 (empty data)', function () {
    this.$container[0].style.width = '400px';

    var hot1 = handsontable({
      data: [],
      height: 100,
    });

    expect(() => {
      hot1.view.scrollViewport({ row: -1, col: 0 });
    }).toThrow();
    expect(() => {
      hot1.view.scrollViewport({ row: 0, col: -1 });
    }).toThrow();
    expect(() => {
      hot1.view.scrollViewport({ row: -1, col: -1 });
    }).toThrow();
  });

  it('should scroll viewport, respecting fixed rows', function () {
    this.$container[0].style.width = '400px';
    this.$container[0].style.height = '60px';

    var hot = handsontable({
      data: Handsontable.helper.createSpreadsheetData(10, 9),
      fixedRowsTop: 1,
      height: 60,
    });

    var htCore = getHtCore();
    let { scrollTop } = hot.rootElement.querySelector('.wtHolder');

    expect(scrollTop).toBe(0);
    expect(htCore.find('tr:eq(0) td:eq(0)').html()).toEqual('A1');
    expect(htCore.find('tr:eq(0) td:eq(1)').html()).toEqual('B1');
    expect(htCore.find('tr:eq(0) td:eq(2)').html()).toEqual('C1');

    selectCell(0, 0);

    keyDown('arrow_down');
    keyDown('arrow_down');
    keyDown('arrow_down');
    keyDown('arrow_down');

    expect(hot.rootElement.querySelector('.wtHolder').scrollTop).toBeGreaterThan(scrollTop);
  });

  it('should enable to change fixedRowsTop with updateSettings', function () {
    this.$container[0].style.width = '400px';
    this.$container[0].style.height = '60px';

    var HOT = handsontable({
      data: Handsontable.helper.createSpreadsheetData(10, 9),
      fixedRowsTop: 1,
      width: 200,
      height: 100,
    });

    selectCell(0, 0);

    var htCore = getHtCore();
    var topClone = getTopClone();

    expect(topClone.find('tr').length).toEqual(1);
    expect(topClone.find('tr:eq(0) td:eq(0)').html()).toEqual('A1');

    expect(htCore.find('tr:eq(0) td:eq(0)').html()).toEqual('A1');
    expect(htCore.find('tr:eq(1) td:eq(0)').html()).toEqual('A2');
    expect(htCore.find('tr:eq(2) td:eq(0)').html()).toEqual('A3');
    expect(htCore.find('tr:eq(3) td:eq(0)').html()).toEqual('A4');

    keyDown('arrow_down');
    keyDown('arrow_down');
    keyDown('arrow_down');
    keyDown('arrow_down');

    expect(topClone.find('tr').length).toEqual(1);
    expect(topClone.find('tr:eq(0) td:eq(0)').html()).toEqual('A1');

    HOT.updateSettings({
      fixedRowsTop: 2,
    });

    expect(topClone.find('tr').length).toEqual(2);
    expect(topClone.find('tr:eq(0) td:eq(0)').html()).toEqual('A1');
    expect(topClone.find('tr:eq(1) td:eq(0)').html()).toEqual('A2');

    expect(htCore.find('tr:eq(0) td:eq(0)').html()).toEqual('A1');
    expect(htCore.find('tr:eq(1) td:eq(0)').html()).toEqual('A2');
    expect(htCore.find('tr:eq(2) td:eq(0)').html()).toEqual('A3');
    expect(htCore.find('tr:eq(3) td:eq(0)').html()).toEqual('A4');
  });

  it('should scroll viewport, respecting fixed columns', function () {
    this.$container[0].style.width = '200px';
    this.$container[0].style.height = '100px';

    handsontable({
      data: Handsontable.helper.createSpreadsheetData(10, 9),
      fixedColumnsLeft: 1,
    });

    var htCore = getHtCore();
    var leftClone = this.$container.find('.ht_clone_left');

    expect(leftClone.find('tr:eq(0) td').length).toEqual(1);
    expect(leftClone.find('tr:eq(0) td:eq(0)').html()).toEqual('A1');
    expect(leftClone.find('tr:eq(1) td:eq(0)').html()).toEqual('A2');
    expect(leftClone.find('tr:eq(2) td:eq(0)').html()).toEqual('A3');

    expect(htCore.find('tr:eq(0) td:eq(0)').html()).toEqual('A1');
    expect(htCore.find('tr:eq(1) td:eq(0)').html()).toEqual('A2');
    expect(htCore.find('tr:eq(2) td:eq(0)').html()).toEqual('A3');

    selectCell(0, 3);

    keyDown('arrow_right');
    keyDown('arrow_right');
    keyDown('arrow_right');
    keyDown('arrow_right');

    expect(leftClone.find('tr:eq(0) td:eq(0)').html()).toEqual('A1');
    expect(leftClone.find('tr:eq(1) td:eq(0)').html()).toEqual('A2');
    expect(leftClone.find('tr:eq(2) td:eq(0)').html()).toEqual('A3');

  });

  it('should enable to change fixedColumnsLeft with updateSettings', function () {
    this.$container[0].style.width = '200px';
    this.$container[0].style.height = '100px';

    var HOT = handsontable({
      data: Handsontable.helper.createSpreadsheetData(10, 9),
      fixedColumnsLeft: 1,
    });

    selectCell(0, 0);

    var leftClone = this.$container.find('.ht_clone_left');

    expect(leftClone.find('tr:eq(0) td').length).toEqual(1);
    expect(leftClone.find('tr:eq(0) td:eq(0)').html()).toEqual('A1');
    expect(leftClone.find('tr:eq(1) td:eq(0)').html()).toEqual('A2');
    expect(leftClone.find('tr:eq(2) td:eq(0)').html()).toEqual('A3');

    keyDown('arrow_right');
    keyDown('arrow_right');
    keyDown('arrow_right');
    keyDown('arrow_right');

    expect(leftClone.find('tr:eq(0) td:eq(0)').html()).toEqual('A1');
    expect(leftClone.find('tr:eq(1) td:eq(0)').html()).toEqual('A2');
    expect(leftClone.find('tr:eq(2) td:eq(0)').html()).toEqual('A3');

    selectCell(0, 0);

    HOT.updateSettings({
      fixedColumnsLeft: 2,
    });

    expect(leftClone.find('tr:eq(0) td').length).toEqual(2);
    expect(leftClone.find('tr:eq(0) td:eq(0)').html()).toEqual('A1');
    expect(leftClone.find('tr:eq(0) td:eq(1)').html()).toEqual('B1');
    expect(leftClone.find('tr:eq(1) td:eq(0)').html()).toEqual('A2');
    expect(leftClone.find('tr:eq(1) td:eq(1)').html()).toEqual('B2');
    expect(leftClone.find('tr:eq(2) td:eq(0)').html()).toEqual('A3');
    expect(leftClone.find('tr:eq(2) td:eq(1)').html()).toEqual('B3');

  });

  it('should not scroll viewport when last cell is clicked', () => {
    handsontable({
      startRows: 40,
    });

    var lastScroll;

    $(window).scrollTop(10000);
    lastScroll = $(window).scrollTop();
    render(); // renders synchronously so we don't have to put stuff in waits/runs
    selectCell(39, 0);

    expect($(window).scrollTop()).toEqual(lastScroll);

    keyDown('arrow_right');

    expect(getSelected()).toEqual([39, 1, 39, 1]);
    expect($(window).scrollTop()).toEqual(lastScroll);
  });

  it('should not shrink table when width and height is not specified for container', function (done) {
    var initHeight;

    this.$container[0].style.overflow = 'hidden';
    this.$container.wrap('<div style="width: 50px;"></div>');
    handsontable({
      startRows: 10,
      startCols: 10,
    });

    setTimeout(() => {
      initHeight = spec().$container.height();
    }, 250);

    setTimeout(() => {
      expect(spec().$container.height()).toEqual(initHeight);
      done();
    }, 500);
  });

  it('should allow height to be a number', function () {
    handsontable({
      startRows: 10,
      startCols: 10,
      height: 107,
    });

    expect(this.$container.height()).toEqual(107);
  });

  it('should allow height to be a function', function () {
    handsontable({
      startRows: 10,
      startCols: 10,
      height() {
        return 107;
      },
    });

    expect(this.$container.height()).toEqual(107);
  });

  it('should allow width to be a number', function () {
    handsontable({
      startRows: 10,
      startCols: 10,
      width: 107,
    });

    expect(this.$container.width()).toEqual(107); // rootElement is full width but this should do the trick
  });

  it('should allow width to be a function', function () {
    handsontable({
      startRows: 10,
      startCols: 10,
      width() {
        return 107;
      },
    });

    expect(this.$container.width()).toEqual(107); // rootElement is full width but this should do the trick
  });

  it('should fire beforeRender event after table has been scrolled', function (done) {
    this.$container[0].style.width = '400px';
    this.$container[0].style.height = '60px';
    this.$container[0].style.overflow = 'hidden';

    var hot = handsontable({
      data: Handsontable.helper.createSpreadsheetData(100, 3),
    });

    var beforeRenderCallback = jasmine.createSpy('beforeRenderCallback');

    hot.addHook('beforeRender', beforeRenderCallback);
    this.$container.find('.ht_master .wtHolder').scrollTop(1000);

    setTimeout(() => {
      expect(beforeRenderCallback.calls.count()).toBe(1);
      done();
    }, 200);
  });

  it('should fire afterRender event after table has been scrolled', function (done) {
    this.$container[0].style.width = '400px';
    this.$container[0].style.height = '60px';
    this.$container[0].style.overflow = 'hidden';

    var hot = handsontable({
      data: Handsontable.helper.createSpreadsheetData(20, 3),
    });

    var afterRenderCallback = jasmine.createSpy('afterRenderCallback');
    hot.addHook('afterRender', afterRenderCallback);
    this.$container.find('.ht_master .wtHolder').first().scrollTop(1000);

    setTimeout(() => {
      expect(afterRenderCallback.calls.count()).toBe(1);
      done();
    }, 200);
  });

  it('should fire afterRender event after table physically rendered', function (done) {
    this.$container[0].style.width = '400px';
    this.$container[0].style.height = '60px';
    this.$container[0].style.overflow = 'hidden';

    var hot = handsontable({
      data: Handsontable.helper.createSpreadsheetData(20, 3),
    });

    hot.addHook('afterRender', () => {
      hot.view.wt.wtTable.holder.style.overflow = 'scroll';
      hot.view.wt.wtTable.holder.style.width = '220px';
    });
    this.$container.find('.ht_master .wtHolder').first().scrollTop(1000);

    setTimeout(() => {
      // after afterRender hook triggered element style shouldn't changed
      expect(hot.view.wt.wtTable.holder.style.overflow).toBe('scroll');
      expect(hot.view.wt.wtTable.holder.style.width).toBe('220px');
      done();
    }, 100);
  });

  // TODO fix these tests - https://github.com/handsontable/handsontable/issues/1559
  describe('maximumVisibleElementWidth', () => {
    it('should return maximum width until right edge of the viewport', () => {
      var hot = handsontable({
        startRows: 2,
        startCols: 10,
        width: 100,
        height: 100,
      });

      expect(hot.view.maximumVisibleElementWidth(0)).toEqual(100);
    });

    it('should return maximum width until right edge of the viewport (excluding the scrollbar)', () => {
      var hot = handsontable({
        startRows: 10,
        startCols: 10,
        width: 100,
        height: 100,
      });

      expect(hot.view.maximumVisibleElementWidth(200)).toBeLessThan(100);
    });
  });

  describe('maximumVisibleElementHeight', () => {
    it('should return maximum height until bottom edge of the viewport', () => {
      var hot = handsontable({
        startRows: 10,
        startCols: 2,
        width: 120,
        height: 100,
      });

      expect(hot.view.maximumVisibleElementHeight(0)).toEqual(100);
    });

    it('should return maximum height until bottom edge of the viewport (excluding the scrollbar)', () => {
      var hot = handsontable({
        startRows: 10,
        startCols: 10,
        width: 120,
        height: 100,
      });

      expect(hot.view.maximumVisibleElementHeight()).toBeLessThan(100);
    });
  });

  describe('fixed column row heights', () => {
    it('should be the same as the row heights in the main table', () => {
      var hot = handsontable({
        data: [['A', 'B', 'C', 'D'], ['a', 'b', 'c\nc', 'd'], ['aa', 'bb', 'cc', 'dd']],
        startRows: 3,
        startCols: 4,
        fixedColumnsLeft: 2,
      });

      expect(hot.getCell(1, 2).clientHeight).toEqual(hot.getCell(1, 1).clientHeight);

      hot.setDataAtCell(1, 2, 'c');

      expect(hot.getCell(1, 2).clientHeight).toEqual(hot.getCell(1, 1).clientHeight);
    });

    it('should be the same as the row heights in the main table (after scroll)', function () {
      var myData = Handsontable.helper.createSpreadsheetData(20, 4);
      myData[1][3] = 'very\nlong\ntext';
      myData[5][3] = 'very\nlong\ntext';
      myData[10][3] = 'very\nlong\ntext';
      myData[15][3] = 'very\nlong\ntext';

      var hot = handsontable({
        data: myData,
        startRows: 3,
        startCols: 4,
        fixedRowsTop: 2,
        fixedColumnsLeft: 2,
        width: 200,
        height: 200,
      });

      var mainHolder = hot.view.wt.wtTable.holder;

      $(mainHolder).scrollTop(200);
      hot.render();

      var masterTD = this.$container.find('.ht_master tbody tr:eq(5) td:eq(1)')[0];
      var cloneTD = this.$container.find('.ht_clone_left tbody tr:eq(5) td:eq(1)')[0];

      expect(cloneTD.clientHeight).toEqual(masterTD.clientHeight);
    });

    it('should be the same as the row heights in the main table (after scroll, in corner)', function () {
      var myData = Handsontable.helper.createSpreadsheetData(20, 4);
      myData[1][3] = 'very\nlong\ntext';
      myData[5][3] = 'very\nlong\ntext';
      myData[10][3] = 'very\nlong\ntext';
      myData[15][3] = 'very\nlong\ntext';

      var hot = handsontable({
        data: myData,
        startRows: 3,
        startCols: 4,
        fixedRowsTop: 2,
        fixedColumnsLeft: 2,
        width: 200,
        height: 200,
      });

      var rowHeight = hot.getCell(1, 3).clientHeight;
      var mainHolder = hot.view.wt.wtTable.holder;

      expect(this.$container.find('.ht_clone_top_left_corner tbody tr:eq(1) td:eq(1)')[0].clientHeight).toEqual(rowHeight);

      $(mainHolder).scrollTop(200);
      hot.render();

      expect(this.$container.find('.ht_clone_top_left_corner tbody tr:eq(1) td:eq(1)')[0].clientHeight).toEqual(rowHeight);
    });
  });

  describe('fixed column widths', () => {
    it('should set the columns width correctly after changes made during updateSettings', function () {
      var hot = handsontable({
        startRows: 2,
        fixedColumnsLeft: 2,
        columns: [{
          width: 50,
        }, {
          width: 80,
        }, {
          width: 110,
        }, {
          width: 140,
        }, {
          width: 30,
        }, {
          width: 30,
        }, {
          width: 30,
        }],
      });

      var leftClone = this.$container.find('.ht_clone_left');

      expect(Handsontable.dom.outerWidth(leftClone.find('tbody tr:nth-child(1) td:nth-child(2)')[0])).toEqual(80);

      hot.updateSettings({
        manualColumnMove: [2, 0, 1],
        fixedColumnsLeft: 1,
      });

      expect(leftClone.find('tbody tr:nth-child(1) td:nth-child(2)')[0]).toBe(undefined);

      hot.updateSettings({
        manualColumnMove: false,
        fixedColumnsLeft: 2,
      });

      expect(Handsontable.dom.outerWidth(leftClone.find('tbody tr:nth-child(1) td:nth-child(2)')[0])).toEqual(80);
    });

    it('should set the columns width correctly after changes made during updateSettings when columns is a function', function () {
      var hot = handsontable({
        startCols: 7,
        startRows: 2,
        fixedColumnsLeft: 2,
        columns(column) {
          var colMeta = {};

          if (column === 0) {
            colMeta.width = 50;

          } else if (column === 1) {
            colMeta.width = 80;

          } else if (column === 2) {
            colMeta.width = 110;

          } else if (column === 3) {
            colMeta.width = 140;

          } else if ([4, 5, 6].indexOf(column) > -1) {
            colMeta.width = 30;

          } else {
            colMeta = null;
          }

          return colMeta;
        },
      });

      var leftClone = this.$container.find('.ht_clone_left');

      expect(Handsontable.dom.outerWidth(leftClone.find('tbody tr:nth-child(1) td:nth-child(2)')[0])).toEqual(80);

      hot.updateSettings({
        manualColumnMove: [2, 0, 1],
        fixedColumnsLeft: 1,
      });

      expect(leftClone.find('tbody tr:nth-child(1) td:nth-child(2)')[0]).toBe(undefined);

      hot.updateSettings({
        manualColumnMove: false,
        fixedColumnsLeft: 2,
      });

      expect(Handsontable.dom.outerWidth(leftClone.find('tbody tr:nth-child(1) td:nth-child(2)')[0])).toEqual(80);
    });
  });

  describe('stretchH', () => {
    it('should stretch all visible columns with the ratio appropriate to the container\'s width', function () {
      this.$container[0].style.width = '300px';

      var hot = handsontable({
          startRows: 5,
          startCols: 5,
          rowHeaders: true,
          colHeaders: true,
          stretchH: 'all',
        }),
        rowHeaderWidth = hot.view.wt.wtViewport.getRowHeaderWidth(),
        expectedCellWidth = (parseInt(this.$container[0].style.width, 10) - rowHeaderWidth) / 5;

      expect(getCell(0, 0).offsetWidth).toEqual(expectedCellWidth);
      expect(getCell(0, 1).offsetWidth).toEqual(expectedCellWidth);
      expect(getCell(0, 2).offsetWidth).toEqual(expectedCellWidth);
      expect(getCell(0, 3).offsetWidth).toEqual(expectedCellWidth);
      expect(getCell(0, 4).offsetWidth).toEqual(expectedCellWidth);

      this.$container[0].style.width = '';
      this.$container.wrap('<div class="temp_wrapper" style="width:400px;"></div>');
      hot.render();

      expectedCellWidth = (parseInt($('.temp_wrapper')[0].style.width, 10) - rowHeaderWidth) / 5;

      expect(getCell(0, 0).offsetWidth).toEqual(expectedCellWidth);
      expect(getCell(0, 1).offsetWidth).toEqual(expectedCellWidth);
      expect(getCell(0, 2).offsetWidth).toEqual(expectedCellWidth);
      expect(getCell(0, 3).offsetWidth).toEqual(expectedCellWidth);
      expect(getCell(0, 4).offsetWidth).toEqual(expectedCellWidth);

      this.$container.unwrap();
    });

    it('should stretch all visible columns with overflow hidden', function () {
      this.$container[0].style.width = '501px';
      this.$container[0].style.height = '100px';
      this.$container[0].style.overflow = 'hidden';

      handsontable({
        startRows: 10,
        startCols: 5,
        colWidths: [47, 47, 47, 47, 47],
        rowHeaders: true,
        colHeaders: true,
        stretchH: 'all',
      });

      var masterTH = this.$container[0].querySelectorAll('.ht_master thead tr th');
      var overlayTH = this.$container[0].querySelectorAll('.ht_clone_top thead tr th');

      expect(masterTH[0].offsetWidth).toEqual(50);
      expect(overlayTH[0].offsetWidth).toEqual(50);

      expect(masterTH[1].offsetWidth).toBeInArray([86, 87, 88, 90]);
      expect(overlayTH[1].offsetWidth).toBeInArray([86, 87, 88, 90]); // if you get 90, it means it is calculated before scrollbars were applied, or show scroll on scrolling is enabled

      expect(masterTH[2].offsetWidth).toEqual(overlayTH[2].offsetWidth);
      expect(masterTH[3].offsetWidth).toEqual(overlayTH[3].offsetWidth);
      expect(masterTH[4].offsetWidth).toEqual(overlayTH[4].offsetWidth);
      expect(masterTH[5].offsetWidth).toEqual(overlayTH[5].offsetWidth);
    });

    it('should respect stretched widths returned in beforeStretchingColumnWidth hook', function () {
      this.$container[0].style.width = '501px';
      this.$container[0].style.height = '100px';
      this.$container[0].style.overflow = 'hidden';

      var callbackSpy = jasmine.createSpy();

      callbackSpy.and.callFake((width, column) => {
        if (column === 1) {
          return 150;
        }

        return width;
      });

      handsontable({
        startRows: 2,
        startCols: 5,
        rowHeaders: true,
        colHeaders: true,
        stretchH: 'all',
        beforeStretchingColumnWidth: callbackSpy,
      });

      var $columnHeaders = this.$container.find('thead tr:eq(0) th');

      expect($columnHeaders.eq(0).width()).toEqual(48);
      expect($columnHeaders.eq(1).width()).toEqual(73);
      expect($columnHeaders.eq(2).width()).toEqual(149);
      expect($columnHeaders.eq(3).width()).toEqual(74);
      expect($columnHeaders.eq(4).width()).toEqual(74);

      expect(callbackSpy).toHaveBeenCalled();
      // First cycle to check what columns has permanent width
      expect(callbackSpy.calls.argsFor(0)[0]).not.toBeDefined();
      expect(callbackSpy.calls.argsFor(0)[1]).toBe(0);
      expect(callbackSpy.calls.argsFor(1)[0]).not.toBeDefined();
      expect(callbackSpy.calls.argsFor(1)[1]).toBe(1);
      expect(callbackSpy.calls.argsFor(2)[0]).not.toBeDefined();
      expect(callbackSpy.calls.argsFor(2)[1]).toBe(2);
      expect(callbackSpy.calls.argsFor(3)[0]).not.toBeDefined();
      expect(callbackSpy.calls.argsFor(3)[1]).toBe(3);
      expect(callbackSpy.calls.argsFor(4)[0]).not.toBeDefined();
      expect(callbackSpy.calls.argsFor(4)[1]).toBe(4);
      // // Second cycle retrieve stretched width or permanent width
      expect(callbackSpy.calls.argsFor(5)[0]).toBe(75);
      expect(callbackSpy.calls.argsFor(6)[0]).toBe(75);
      expect(callbackSpy.calls.argsFor(7)[0]).toBe(75);
      expect(callbackSpy.calls.argsFor(8)[0]).toBe(75);
      expect(callbackSpy.calls.argsFor(9)[0]).toBe(75);
    });
  });
});<|MERGE_RESOLUTION|>--- conflicted
+++ resolved
@@ -33,9 +33,6 @@
     expect(isEditorVisible()).toEqual(true);
   });
 
-<<<<<<< HEAD
-  it('should not render "undefined" class name', function () {
-=======
   it('should scroll viewport if selected cell is out of the viewport and renderAllRows is enabled', () => {
     spec().$container[0].style.width = '400px';
     spec().$container[0].style.height = '50px';
@@ -59,8 +56,7 @@
     expect(scrollableElement.scrollTop).toBeGreaterThan(initialScrollTop);
   });
 
-  it('should not render "undefined" class name', function() {
->>>>>>> 505846fc
+  it('should not render "undefined" class name', function () {
     this.$container[0].style.width = '501px';
     this.$container[0].style.height = '100px';
     this.$container[0].style.overflow = 'hidden';
