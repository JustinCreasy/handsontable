describe('settings', () => {
  describe('fragmentSelection', () => {
    var id = 'testContainer';

    beforeEach(function () {
      this.$container = $(`<div id="${id}"></div>`).appendTo('body');
    });

    afterEach(function () {
      if (this.$container) {
        destroy();
        this.$container.remove();
      }
    });

    /**
     * Returns current text selection or false if there is no text selection
     * @returns {*}
     */
    function getSelected() {
      /* eslint-disable no-else-return */
      let text = '';

      // IE8
      if (window.getSelection && window.getSelection().toString() && $(window.getSelection()).attr('type') !== 'Caret') {
        text = window.getSelection();

        return text.toString();

      } else { // standards
        var selection = document.selection && document.selection.createRange();

        if (!(typeof selection === 'undefined') && selection.text && selection.text.toString()) {
          ({ text } = selection);

          return text.toString();
        }
      }

      return false;
    }

    /**
     * Selects a <fromEl> node at as many siblings as given in the <cells> value
     * Note: IE8 fallback assumes that a node contains exactly one word
     * @param fromEl
     * @param siblings
     */
    function selectElementText(fromEl, siblings) {
      var doc = window.document;
      var sel;
      var range;

      if (window.getSelection && doc.createRange) { // standards
        sel = window.getSelection();
        range = doc.createRange();
        range.setStartBefore(fromEl, 0);
        while (siblings > 1) {
          fromEl = fromEl.nextSibling;
          siblings -= 1;
        }
        range.setEndAfter(fromEl, 0);
        sel.removeAllRanges();
        sel.addRange(range);

      } else if (doc.body.createTextRange) { // IE8
        range = doc.body.createTextRange();
        range.moveToElementText(fromEl);
        range.moveEnd('word', siblings + 1);
        range.select();
      }
    }

    describe('constructor', () => {
<<<<<<< HEAD
      it('should disallow fragmentSelection when set to false', function () {
        handsontable({
=======
      it('should disallow fragmentSelection when set to false', function() {
        const hot = handsontable({
>>>>>>> 505846fc
          data: Handsontable.helper.createSpreadsheetData(4, 4),
          fragmentSelection: false,
        });

        selectElementText(this.$container.find('tr:eq(0) td:eq(1)')[0], 3);

        mouseDown(this.$container.find('tr:eq(0) td:eq(3)'));
        mouseUp(this.$container.find('tr:eq(0) td:eq(3)'));

        var sel = getSelected();
        expect(sel).toEqual(' '); // copyPaste has selected space in textarea
      });

<<<<<<< HEAD
      it('should allow fragmentSelection when set to true', function () {
=======
      xit('should allow fragmentSelection when set to true', function() {
        // We have to try another way to simulate text selection.
>>>>>>> 505846fc
        handsontable({
          data: Handsontable.helper.createSpreadsheetData(4, 4),
          fragmentSelection: true,
        });
        selectElementText(this.$container.find('td')[1], 3);

        mouseDown(this.$container.find('tr:eq(0) td:eq(3)'));
        mouseUp(this.$container.find('tr:eq(0) td:eq(3)'));

        var sel = getSelected();
        sel = sel.replace(/\s/g, ''); // tabs and spaces between <td>s are inconsistent in browsers, so let's ignore them
        expect(sel).toEqual('B1C1D1');
      });

<<<<<<< HEAD
      it('should allow fragmentSelection from one cell when set to `cell`', function () {
        handsontable({
=======
      xit('should allow fragmentSelection from one cell when set to `cell`', function() {
        // We have to try another way to simulate text selection.
        var hot = handsontable({
>>>>>>> 505846fc
          data: Handsontable.helper.createSpreadsheetData(4, 4),
          fragmentSelection: 'cell',
        });
        selectElementText(this.$container.find('td')[1], 1);

        mouseDown(this.$container.find('tr:eq(0) td:eq(1)'));
        mouseUp(this.$container.find('tr:eq(0) td:eq(1)'));

        expect(getSelected().replace(/\s/g, '')).toEqual('B1');
      });

      it('should disallow fragmentSelection from one cell when set to `cell` and when user selects adjacent cell', function () {
        handsontable({
          data: Handsontable.helper.createSpreadsheetData(4, 4),
          fragmentSelection: 'cell',
        });
        selectElementText(this.$container.find('td')[1], 1);

        mouseDown(this.$container.find('tr:eq(0) td:eq(1)'));
        mouseOver(this.$container.find('tr:eq(0) td:eq(2)'));
        mouseMove(this.$container.find('tr:eq(0) td:eq(2)'));
        mouseUp(this.$container.find('tr:eq(0) td:eq(2)'));

        expect(getSelected()).toEqual(' '); // copyPaste has selected space in textarea
      });

      it('should disallow fragmentSelection of Handsontable chrome (anything that is not table) when set to false', function () {
        handsontable({
          data: Handsontable.helper.createSpreadsheetData(4, 4),
          fragmentSelection: false,
        });
        var $div = $('<div style="position: absolute; top: 0; left: 0">Text</div>');
        this.$container.append($div);
        selectElementText($div[0], 1);

        mouseDown($div);

        var sel = getSelected();
        expect(sel).toEqual(false);
      });

      it('should disallow fragmentSelection of Handsontable chrome (anything that is not table) when set to true', function () {
        handsontable({
          data: Handsontable.helper.createSpreadsheetData(4, 4),
          fragmentSelection: true,
        });
        var $div = $('<div style="position: absolute; top: 0; left: 0">Text</div>');
        this.$container.append($div);
        selectElementText($div[0], 1);

        mouseDown($div);

        var sel = getSelected();
        expect(sel).toEqual(false);
      });
    });

    describe('dynamic', () => {
      it('should disallow fragmentSelection when set to false', function () {
        handsontable({
          data: Handsontable.helper.createSpreadsheetData(4, 4),
          fragmentSelection: true,
        });
        updateSettings({ fragmentSelection: false });
        selectElementText(this.$container.find('tr:eq(0) td:eq(1)')[0], 3);

        mouseDown(this.$container.find('tr:eq(0) td:eq(3)'));
        mouseUp(this.$container.find('tr:eq(0) td:eq(3)'));

        var sel = getSelected();
        expect(sel).toEqual(' '); // copyPaste has selected space in textarea
      });

<<<<<<< HEAD
      it('should allow fragmentSelection when set to true', function () {
=======
      xit('should allow fragmentSelection when set to true', function() {
        // We have to try another way to simulate text selection.
>>>>>>> 505846fc
        handsontable({
          data: Handsontable.helper.createSpreadsheetData(4, 4),
          fragmentSelection: false,
        });
        updateSettings({ fragmentSelection: true });
        selectElementText(this.$container.find('td')[1], 3);

        mouseDown(this.$container.find('tr:eq(0) td:eq(3)'));
        mouseUp(this.$container.find('tr:eq(0) td:eq(3)'));

        var sel = getSelected();
        sel = sel.replace(/\s/g, ''); // tabs and spaces between <td>s are inconsistent in browsers, so let's ignore them
        expect(sel).toEqual('B1C1D1');
      });
    });
  });
});<|MERGE_RESOLUTION|>--- conflicted
+++ resolved
@@ -72,13 +72,8 @@
     }
 
     describe('constructor', () => {
-<<<<<<< HEAD
       it('should disallow fragmentSelection when set to false', function () {
         handsontable({
-=======
-      it('should disallow fragmentSelection when set to false', function() {
-        const hot = handsontable({
->>>>>>> 505846fc
           data: Handsontable.helper.createSpreadsheetData(4, 4),
           fragmentSelection: false,
         });
@@ -92,12 +87,8 @@
         expect(sel).toEqual(' '); // copyPaste has selected space in textarea
       });
 
-<<<<<<< HEAD
-      it('should allow fragmentSelection when set to true', function () {
-=======
-      xit('should allow fragmentSelection when set to true', function() {
+      xit('should allow fragmentSelection when set to true', function () {
         // We have to try another way to simulate text selection.
->>>>>>> 505846fc
         handsontable({
           data: Handsontable.helper.createSpreadsheetData(4, 4),
           fragmentSelection: true,
@@ -112,14 +103,9 @@
         expect(sel).toEqual('B1C1D1');
       });
 
-<<<<<<< HEAD
-      it('should allow fragmentSelection from one cell when set to `cell`', function () {
-        handsontable({
-=======
-      xit('should allow fragmentSelection from one cell when set to `cell`', function() {
+      xit('should allow fragmentSelection from one cell when set to `cell`', function () {
         // We have to try another way to simulate text selection.
-        var hot = handsontable({
->>>>>>> 505846fc
+        handsontable({
           data: Handsontable.helper.createSpreadsheetData(4, 4),
           fragmentSelection: 'cell',
         });
@@ -193,12 +179,8 @@
         expect(sel).toEqual(' '); // copyPaste has selected space in textarea
       });
 
-<<<<<<< HEAD
-      it('should allow fragmentSelection when set to true', function () {
-=======
-      xit('should allow fragmentSelection when set to true', function() {
+      xit('should allow fragmentSelection when set to true', function () {
         // We have to try another way to simulate text selection.
->>>>>>> 505846fc
         handsontable({
           data: Handsontable.helper.createSpreadsheetData(4, 4),
           fragmentSelection: false,
