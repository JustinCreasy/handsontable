--- conflicted
+++ resolved
@@ -29,13 +29,8 @@
     handsontable({
       data: [[true], [false], [true]],
       columns: [
-<<<<<<< HEAD
-        { type: 'checkbox' },
-      ],
-=======
-        {type: 'checkbox'}
-      ]
->>>>>>> 505846fc
+        { type: 'checkbox' },
+      ],
     });
 
     expect($(getRenderedContent(0, 0)).prop('checked')).toBe(true);
@@ -60,17 +55,14 @@
     expect($(getRenderedContent(2, 0)).prop('checked')).toBe(true);
   });
 
-<<<<<<< HEAD
-  it('should select cell after checkbox click', function () {
-=======
-  it('should select cell after checkbox click', function(done) {
+  it('should select cell after checkbox click', (done) => {
     var spy = jasmine.createSpyObj('error', ['test']);
-    window.onerror = function(messageOrEvent, source, lineno, colno, error) {
+
+    window.onerror = function () {
       spy.test();
       return false;
     };
 
->>>>>>> 505846fc
     var hot = handsontable({
       data: [[true], [false], [true]],
       columns: [
@@ -111,13 +103,8 @@
     handsontable({
       data: [[true], [false], [true]],
       columns: [
-<<<<<<< HEAD
-        { type: 'checkbox' },
-      ],
-=======
-        {type: 'checkbox'}
-      ]
->>>>>>> 505846fc
+        { type: 'checkbox' },
+      ],
     });
 
     this.$container.find(':checkbox').eq(0).simulate('click');
@@ -344,17 +331,11 @@
 
   it('should toggle checkbox even if cell value is in another datatype', () => {
     // TODO: we MUST add additional layer in data transport, to filter stored data types into their defined data type (cellMeta.type)
-    var hot = handsontable({
+    handsontable({
       data: [['true']],
       columns: [
-<<<<<<< HEAD
-        { type: 'checkbox' },
-        { type: 'text' },
-      ],
-=======
-        {type: 'checkbox'},
-      ]
->>>>>>> 505846fc
+        { type: 'checkbox' },
+      ],
     });
 
     selectCell(0, 0);
@@ -498,13 +479,8 @@
     handsontable({
       data: [[true], [false], [true]],
       columns: [
-<<<<<<< HEAD
-        { type: 'checkbox' },
-      ],
-=======
-        {type: 'checkbox'}
-      ]
->>>>>>> 505846fc
+        { type: 'checkbox' },
+      ],
     });
 
     var afterChangeCallback = jasmine.createSpy('afterChangeCallback');
@@ -537,13 +513,8 @@
     handsontable({
       data: [[true], [false], [true]],
       columns: [
-<<<<<<< HEAD
-        { type: 'checkbox' },
-      ],
-=======
-        {type: 'checkbox'}
-      ]
->>>>>>> 505846fc
+        { type: 'checkbox' },
+      ],
     });
 
     var afterChangeCallback = jasmine.createSpy('afterChangeCallback');
@@ -656,9 +627,9 @@
     handsontable({
       data: [[false], [true], [true]],
       columns: [
-        {type: 'checkbox'}
-      ],
-      onAfterChange
+        { type: 'checkbox' },
+      ],
+      onAfterChange,
     });
 
     selectCell(0, 0);
