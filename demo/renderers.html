--- conflicted
+++ resolved
@@ -7,17 +7,8 @@
   <!--
   Loading Handsontable (full distribution that includes all dependencies apart from jQuery)
   -->
+  <link data-jsfiddle="common" rel="stylesheet" media="screen" href="../dist/handsontable.full.css">
   <script data-jsfiddle="common" src="../dist/handsontable.full.js"></script>
-  <link data-jsfiddle="common" rel="stylesheet" media="screen" href="../dist/handsontable.full.css">
-<<<<<<< HEAD
-
-  <!-- the below is only needed for DateCell (uses pikaday and moment.js) -->
-  <link data-jsfiddle="common" rel="stylesheet" media="screen" href="js/pikaday/css/pikaday.css">
-
-  <script data-jsfiddle="common" src="js/moment/moment.js"></script>
-  <script data-jsfiddle="common" src="js/pikaday/pikaday.js"></script>
-=======
->>>>>>> e6881ab0
 
   <!--
   Loading demo dependencies. They are used here only to enhance the examples on this page
